# This file contains the default values for qmake
# Create build-vars.prf and modify the respective variables for your setup

#------------------------------------------------------------------------------
# General
#------------------------------------------------------------------------------
win32: {	
	# Set this to -Win32 for 32-bit
	OPENSSL_DIR = "C:\\OpenSSL-Win64\\bin"
	# Set this to run without openssl. The updatecheck won't work.
	# DEFINES += NO_OPENSSL
	
	# optional: BASS library directory, for sound visualization (http://www.un4seen.com/)
	DEFINES += BASS_SOUND_SUPPORT
	BASS_DIR = "C:\\bass"
	BASSWASAPI_DIR = "C:\\bass\\wasapi"

	# optional: Night Light support, x86_64 only (https://github.com/zomfg/NightLightLibrary/releases)
	DEFINES += NIGHTLIGHT_SUPPORT
	NIGHTLIGHT_DIR = C:\\NightLightLibrary

    # Set this to x86 to compile 32-bit
    TARGET_ARCH = x86_64
}

# For Qt lrelease reasons, to change the MAC SDK, you have to edit src.pro directly
# When using variables, lrelease complains about QMAKE_MAC_SDK not being set
# You can override QMAKE_MAC_SDK value by setting this variable.
macx {
#     QMAKE_MAC_SDK_OVERRIDE = macosx10.8
<<<<<<< HEAD
    DEFINES += SOUNDVIZ_SUPPORT
}
=======
#     DEFINES += SAVE_FRAME_TO_FILE
# }
>>>>>>> 617a05c1
<|MERGE_RESOLUTION|>--- conflicted
+++ resolved
@@ -28,10 +28,6 @@
 # You can override QMAKE_MAC_SDK value by setting this variable.
 macx {
 #     QMAKE_MAC_SDK_OVERRIDE = macosx10.8
-<<<<<<< HEAD
     DEFINES += SOUNDVIZ_SUPPORT
-}
-=======
-#     DEFINES += SAVE_FRAME_TO_FILE
-# }
->>>>>>> 617a05c1
+#    DEFINES += SAVE_FRAME_TO_FILE
+}