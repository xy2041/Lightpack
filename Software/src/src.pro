# -------------------------------------------------
# src.pro
#
# Copyright (c) 2010,2011 Mike Shatohin, mikeshatohin [at] gmail.com
# http://lightpack.tv https://github.com/woodenshark/Lightpack
# Project created by QtCreator 2010-04-28T19:08:13
# -------------------------------------------------

TARGET      = Prismatik
CONFIG(msvc) {
    PRE_TARGETDEPS += ../lib/grab.lib
} else {
    PRE_TARGETDEPS += ../lib/libgrab.a
}
DESTDIR     = ../bin
TEMPLATE    = app
QT         += network widgets
win32 {
    QT += serialport
}
macx {
    QT += serialport
}
# QMake and GCC produce a lot of stuff
OBJECTS_DIR = stuff
MOC_DIR     = stuff
UI_DIR      = stuff
RCC_DIR     = stuff

# Find currect git revision
GIT_REVISION = $$system(git show -s --format="%h")

# For update GIT_REVISION use it:
#   $ qmake Lightpack.pro && make clean && make
#
# Or simply edit this file (add space anythere
# for cause to call qmake) and re-build project

isEmpty( GIT_REVISION ){
    # In code uses #ifdef GIT_REVISION ... #endif
    message( "GIT not found, GIT_REVISION will be undefined" )
} else {
    # Define current mercurial revision id
    # It will be show in about dialog and --help output
    DEFINES += GIT_REVISION=\\\"$${GIT_REVISION}\\\"
}

TRANSLATIONS += ../res/translations/ru_RU.ts \
       ../res/translations/uk_UA.ts
RESOURCES    = ../res/LightpackResources.qrc
RC_FILE      = ../res/Lightpack.rc

include(../build-config.prf)

# Grabber types configuration
include(../grab/configure-grabbers.prf)
DEFINES += $${SUPPORTED_GRABBERS}

LIBS    += -L../lib -lgrab -lprismatik-math

CONFIG(gcc):QMAKE_CXXFLAGS += -std=c++11
CONFIG(clang) {
    QMAKE_CXXFLAGS += -std=c++11 -stdlib=libc++
    LIBS += -stdlib=libc++
}

unix:!macx{
    CONFIG    += link_pkgconfig debug
    PKGCONFIG += libusb-1.0

    DESKTOP = $$(XDG_CURRENT_DESKTOP)

    equals(DESKTOP, "Unity") {
        DEFINES += UNITY_DESKTOP
        PKGCONFIG += gtk+-2.0 appindicator-0.1 libnotify
    }

    LIBS += -L../qtserialport/lib -lQt5SerialPort
    QMAKE_LFLAGS += -Wl,-rpath=/usr/lib/prismatik
}

win32 {
    CONFIG(msvc) {
        # This will suppress many MSVC warnings about 'unsecure' CRT functions.
        DEFINES += _CRT_SECURE_NO_WARNINGS _CRT_NONSTDC_NO_DEPRECATE
        # Parallel build
        QMAKE_CXXFLAGS += /MP
        # Place *.lib and *.exp files in ../lib
        QMAKE_LFLAGS += /IMPLIB:..\\lib\\$(TargetName).lib
    }

    # Windows version using WinAPI for HID
    LIBS    += -lsetupapi
    # For QSerialDevice
    LIBS    += -luuid -ladvapi32

    !isEmpty( DIRECTX_SDK_DIR ) {
        LIBS += -L$${DIRECTX_SDK_DIR}/Lib/x86
    }
    LIBS    += -lwsock32 -lshlwapi -lole32 -ldxguid

    SOURCES += hidapi/windows/hid.c

    #DX9 grab
    LIBS    += -lgdi32 -ld3d9

    QMAKE_CFLAGS += -O2 -ggdb
    # Windows version using WinAPI + GDI + DirectX for grab colors

    LIBS    += -lwsock32 -lshlwapi -lole32

    LIBS    += -lpsapi
    LIBS    += -lwtsapi32

    CONFIG(msvc) {
        QMAKE_POST_LINK = cd $(TargetDir) $$escape_expand(\r\n)\
            $$[QT_INSTALL_BINS]/windeployqt --no-angle --no-svg --no-translations --no-compiler-runtime \"$(TargetName)$(TargetExt)\" $$escape_expand(\r\n)\
            if $(PlatformToolsetVersion) LEQ 140 copy /y \"$(VcInstallDir)redist\\$(PlatformTarget)\\Microsoft.VC$(PlatformToolsetVersion).CRT\\msvcp$(PlatformToolsetVersion).dll\" .\ $$escape_expand(\r\n)\
            if $(PlatformToolsetVersion) GTR 140 copy /y \"$(VcInstallDir)Redist\\MSVC\\$(VCToolsRedistVersion)\\$(PlatformTarget)\\Microsoft.VC$(PlatformToolsetVersion).CRT\\msvcp*.dll\" .\ $$escape_expand(\r\n)\
            if $(PlatformToolsetVersion) LSS 140 copy /y \"$(VcInstallDir)redist\\$(PlatformTarget)\\Microsoft.VC$(PlatformToolsetVersion).CRT\\msvcr$(PlatformToolsetVersion).dll\" .\ $$escape_expand(\r\n)\
            if $(PlatformToolsetVersion) EQU 140 copy /y \"$(VcInstallDir)redist\\$(PlatformTarget)\\Microsoft.VC$(PlatformToolsetVersion).CRT\\vcruntime$(PlatformToolsetVersion).dll\" .\ $$escape_expand(\r\n)\
            if $(PlatformToolsetVersion) GTR 140 copy /y \"$(VcInstallDir)Redist\\MSVC\\$(VCToolsRedistVersion)\\$(PlatformTarget)\\Microsoft.VC$(PlatformToolsetVersion).CRT\\vcruntime*.dll\" .\ $$escape_expand(\r\n)
        !contains(DEFINES, NO_OPENSSL) {
            QMAKE_POST_LINK += copy /y \"$${OPENSSL_DIR}\\ssleay32.dll\" .\ $$escape_expand(\r\n)\
                copy /y \"$${OPENSSL_DIR}\\libeay32.dll\" .\ $$escape_expand(\r\n)\
                IF EXIST  \"$${OPENSSL_DIR}\\msvcr*.dll\" copy /y \"$${OPENSSL_DIR}\\msvcr*.dll\" .\ $$escape_expand(\r\n)
        }

    } else {
        warning("unsupported setup - update src.pro to copy dependencies")
    }

	contains(DEFINES,BASS_SOUND_SUPPORT) {
		INCLUDEPATH += $${BASS_DIR}/c/ \
			$${BASSWASAPI_DIR}/c/

		contains(QMAKE_TARGET.arch, x86_64) {
			LIBS += -L$${BASS_DIR}/c/x64/ -L$${BASSWASAPI_DIR}/c/x64/
		} else {
			LIBS += -L$${BASS_DIR}/c/ -L$${BASSWASAPI_DIR}/c/
		}

		LIBS	+= -lbass -lbasswasapi

		contains(QMAKE_TARGET.arch, x86_64) {
			QMAKE_POST_LINK += cd $(TargetDir) $$escape_expand(\r\n)\
				copy /y \"$${BASS_DIR}\\x64\\bass.dll\" .\ $$escape_expand(\r\n)\
				copy /y \"$${BASSWASAPI_DIR}\\x64\\basswasapi.dll\" .\
		} else {
			QMAKE_POST_LINK += cd $(TargetDir) $$escape_expand(\r\n)\
				copy /y \"$${BASS_DIR}\\bass.dll\" .\ $$escape_expand(\r\n)\
				copy /y \"$${BASSWASAPI_DIR}\\basswasapi.dll\" .\
		}

		DEFINES += SOUNDVIZ_SUPPORT
	}

	contains(DEFINES,NIGHTLIGHT_SUPPORT) {
		contains(QMAKE_TARGET.arch, x86_64) {
			Release:LIBS += -L$${NIGHTLIGHT_DIR}/Release/
			Debug:LIBS += -L$${NIGHTLIGHT_DIR}/Debug/
			LIBS += -lNightLightLibrary
		}
	}
}

unix:!macx{
    # Linux version using libusb and hidapi codes
    SOURCES += hidapi/linux/hid-libusb.c
    # For X11 grabber
    LIBS +=-lXext -lX11

    QMAKE_CXXFLAGS += -std=c++11
}

macx{
    QMAKE_LFLAGS += -F/System/Library/Frameworks -F"/Applications/Xcode.app/Contents/Developer/Platforms/MacOSX.platform/Developer/SDKs/MacOSX.sdk/System/Library/PrivateFrameworks"
    # MacOS version using libusb and hidapi codes
    SOURCES += hidapi/mac/hid.c \
    MacOSSession.mm

    HEADERS += \
    MacOSSession.h

    contains(DEFINES,SOUNDVIZ_SUPPORT) {
        SOURCES += MacOSSoundManager.mm
        HEADERS += MacOSSoundManager.h
    }

    LIBS += \
            -framework Cocoa \
            -framework Carbon \
            -framework CoreFoundation \
            #-framework CoreServices \
            -framework Foundation \
 #           -framework CoreGraphics \
            -framework ApplicationServices \
            -framework OpenGL \
            -framework IOKit \
            # private framework
            -weak_framework CoreBrightness \
            -framework AppKit \
<<<<<<< HEAD
            -framework Accelerate \
            -framework CoreMedia \
            -framework AVFoundation \
=======
            -framework AVFoundation \
            -framework CoreMedia \
            -framework CoreVideo \
>>>>>>> 617a05c1

    ICON = ../res/icons/Prismatik.icns

    QMAKE_INFO_PLIST = ./Info.plist

	#see build-vars.prf
    #isEmpty( QMAKE_MAC_SDK_OVERRIDE ) {
    #    # Default value
    #    # For build universal binaries (native on Intel and PowerPC)
    #    QMAKE_MAC_SDK = macosx10.9
    #} else {
    #    message( "Overriding default QMAKE_MAC_SDK with value $${QMAKE_MAC_SDK_OVERRIDE}" )
    #    QMAKE_MAC_SDK = $${QMAKE_MAC_SDK_OVERRIDE}
    #}

    CONFIG(clang) {
        QMAKE_CXXFLAGS += -x objective-c++
    }
}

# Generate .qm language files
QMAKE_MAC_SDK = macosx
QMAKE_MACOSX_DEPLOYMENT_TARGET = 10.9
system($$[QT_INSTALL_BINS]/lrelease src.pro)

INCLUDEPATH += . \
               .. \
               ./hidapi \
               ../grab \
               ../alienfx \
               ../grab/include \
               ../math/include \
               ./stuff \

SOURCES += \
    LightpackApplication.cpp  main.cpp   SettingsWindow.cpp  Settings.cpp \
    GrabWidget.cpp  GrabConfigWidget.cpp \
    LogWriter.cpp \
    LedDeviceLightpack.cpp \
    LedDeviceAdalight.cpp \
    LedDeviceArdulight.cpp \
    LedDeviceVirtual.cpp \
    ColorButton.cpp \
    ApiServer.cpp \
    ApiServerSetColorTask.cpp \
    MoodLampManager.cpp \
	LiquidColorGenerator.cpp \
    LedDeviceManager.cpp \
    SelectWidget.cpp \
    GrabManager.cpp \
    AbstractLedDevice.cpp \
    PluginsManager.cpp \
    Plugin.cpp \
    LightpackPluginInterface.cpp \
    TimeEvaluations.cpp \
    SystemSession.cpp \
    wizard/ZonePlacementPage.cpp \
    wizard/Wizard.cpp \
    wizard/WizardPageUsingDevice.cpp \
    wizard/SelectProfilePage.cpp \
    wizard/MonitorIdForm.cpp \
    wizard/MonitorConfigurationPage.cpp \
    wizard/LightpackDiscoveryPage.cpp \
    wizard/ConfigureDevicePage.cpp \
    wizard/SelectDevicePage.cpp \
    wizard/GlobalColorCoefPage.cpp \
    wizard/CustomDistributor.cpp \
    systrayicon/SysTrayIcon.cpp \
    UpdatesProcessor.cpp \
    LightpackCommandLineParser.cpp

HEADERS += \
    LightpackApplication.hpp \
    SettingsWindow.hpp \
    Settings.hpp \
    SettingsDefaults.hpp \
    version.h \
    TimeEvaluations.hpp \
    GrabManager.hpp \
    GrabWidget.hpp \
    GrabConfigWidget.hpp \
    debug.h \
    LogWriter.hpp \
    alienfx/LFXDecl.h \
    alienfx/LFX2.h \
    LedDeviceLightpack.hpp \
    LedDeviceAdalight.hpp \
    LedDeviceArdulight.hpp \
    LedDeviceVirtual.hpp \
    ColorButton.hpp \
    ../common/defs.h \
    enums.hpp         ApiServer.hpp     ApiServerSetColorTask.hpp \
    hidapi/hidapi.h \
    ../../CommonHeaders/COMMANDS.h \
    ../../CommonHeaders/USB_ID.h \
    MoodLampManager.hpp \
	LiquidColorGenerator.hpp \
    LedDeviceManager.hpp \
    SelectWidget.hpp \
    ../common/D3D10GrabberDefs.hpp \
    AbstractLedDevice.hpp \
    PluginsManager.hpp \
    Plugin.hpp \
    LightpackPluginInterface.hpp \
    SystemSession.hpp \
    wizard/ZonePlacementPage.hpp \
    wizard/Wizard.hpp \
    wizard/WizardPageUsingDevice.hpp \
    wizard/SettingsAwareTrait.hpp \
    wizard/SelectProfilePage.hpp \
    wizard/MonitorIdForm.hpp \
    wizard/MonitorConfigurationPage.hpp \
    wizard/LightpackDiscoveryPage.hpp \
    wizard/ConfigureDevicePage.hpp \
    wizard/SelectDevicePage.hpp \
    wizard/GlobalColorCoefPage.hpp \
    types.h \
    wizard/AreaDistributor.hpp \
    wizard/CustomDistributor.hpp \
    systrayicon/SysTrayIcon.hpp \
    UpdatesProcessor.hpp \
    LightpackCommandLineParser.hpp

contains(DEFINES,SOUNDVIZ_SUPPORT) {
    SOURCES += SoundManagerBase.cpp
    HEADERS += SoundManagerBase.hpp
}

win32 {
    SOURCES += LedDeviceAlienFx.cpp \
    WindowsSession.cpp

    HEADERS += LedDeviceAlienFx.hpp \
    WindowsSession.hpp

    contains(DEFINES,SOUNDVIZ_SUPPORT) {
        SOURCES += WindowsSoundManager.cpp
        HEADERS += WindowsSoundManager.hpp
    }
}

FORMS += SettingsWindow.ui \
    GrabWidget.ui \
    GrabConfigWidget.ui \
    wizard/ZonePlacementPage.ui \
    wizard/Wizard.ui \
    wizard/SelectProfilePage.ui \
    wizard/MonitorIdForm.ui \
    wizard/MonitorConfigurationPage.ui \
    wizard/LightpackDiscoveryPage.ui \
    wizard/ConfigureDevicePage.ui \
    wizard/SelectDevicePage.ui \
    wizard/GlobalColorCoefPage.ui

#
# QtSingleApplication
#
include(qtsingleapplication/src/qtsingleapplication.pri)

OTHER_FILES += \
    Info.plist<|MERGE_RESOLUTION|>--- conflicted
+++ resolved
@@ -200,15 +200,10 @@
             # private framework
             -weak_framework CoreBrightness \
             -framework AppKit \
-<<<<<<< HEAD
             -framework Accelerate \
             -framework CoreMedia \
             -framework AVFoundation \
-=======
-            -framework AVFoundation \
-            -framework CoreMedia \
             -framework CoreVideo \
->>>>>>> 617a05c1
 
     ICON = ../res/icons/Prismatik.icns
 
