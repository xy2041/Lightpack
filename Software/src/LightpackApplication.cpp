/*
 * LightpackApplication.cpp
 *
 *  Created on: 06.09.2011
 *      Author: Mike Shatohin (brunql)
 *     Project: Lightpack
 *
 *  Lightpack is very simple implementation of the backlight for a laptop
 *
 *  Copyright (c) 2011 Mike Shatohin, mikeshatohin [at] gmail.com
 *
 *  Lightpack is free software: you can redistribute it and/or modify
 *  it under the terms of the GNU General Public License as published by
 *  the Free Software Foundation, either version 2 of the License, or
 *  (at your option) any later version.
 *
 *  Lightpack is distributed in the hope that it will be useful,
 *  but WITHOUT ANY WARRANTY; without even the implied warranty of
 *  MERCHANTABILITY or FITNESS FOR A PARTICULAR PURPOSE.  See the
 *  GNU General Public License for more details.
 *
 *  You should have received a copy of the GNU General Public License
 *  along with this program.  If not, see <http://www.gnu.org/licenses/>.
 *
 */

#include "LightpackApplication.hpp"
#include "LedDeviceLightpack.hpp"
#include "version.h"
#include <QtWidgets/QMessageBox>
#include <QtWidgets/QHBoxLayout>
#include "ApiServer.hpp"
#include "LightpackPluginInterface.hpp"
#include "PluginsManager.hpp"
#include "wizard/Wizard.hpp"
#include "Plugin.hpp"
#include "SessionChangeDetector.hpp"
#include "LightpackCommandLineParser.hpp"

#ifdef Q_OS_WIN
#include "WinUtils.hpp"
#endif

#include <stdio.h>
#include <iostream>

using namespace std;
using namespace SettingsScope;

struct QtMetaObject : private QObject
{
public:
	static const QMetaObject *get()
	{ return &static_cast<QtMetaObject*>(0)->staticQtMetaObject; }
};

LightpackApplication::LightpackApplication(int &argc, char **argv)
	: QtSingleApplication(argc, argv)
{
	DEBUG_LOW_LEVEL << Q_FUNC_INFO;
}

LightpackApplication::~LightpackApplication()
{

	m_moodlampManager->start(false);
	m_grabManager->start(false);
	m_pluginManager->StopPlugins();

	QApplication::processEvents(QEventLoop::AllEvents, 1000);

	m_EventFilters.clear();

	m_ledDeviceManagerThread->quit();
	m_apiServerThread->quit();
	m_ledDeviceManagerThread->wait();
	m_apiServerThread->wait();

	delete m_settingsWindow;
	m_settingsWindow = NULL;
	delete m_ledDeviceManager;
	m_ledDeviceManager = NULL;
	delete m_ledDeviceManagerThread;
	m_ledDeviceManagerThread = NULL;
	delete m_apiServerThread;
	m_apiServerThread = NULL;
	delete m_grabManager;
	m_grabManager = NULL;
	delete m_moodlampManager;
	m_moodlampManager = NULL;

	delete m_pluginManager;
	m_pluginManager = NULL;
	delete m_pluginInterface;
	m_pluginInterface = NULL;
}

void LightpackApplication::initializeAll(const QString & appDirPath)
{
	setApplicationName("Prismatik");
	setOrganizationName("Woodenshark LLC");
	setApplicationVersion(VERSION_STR);
	setQuitOnLastWindowClosed(false);

	m_applicationDirPath = appDirPath;
	m_noGui = false;
	m_isSessionLocked = false;


	processCommandLineArguments();

	printVersionsSoftwareQtOS();
	if (isRunning())
		return;

	if (!Settings::Initialize(m_applicationDirPath, m_isDebugLevelObtainedFromCmdArgs)
			&& !m_noGui) {
		runWizardLoop(false);
	}

	m_isSettingsWindowActive = false;

	if (!m_noGui)
	{
		bool trayAvailable = checkSystemTrayAvailability();

		m_settingsWindow = new SettingsWindow();
		if (trayAvailable) {
			m_settingsWindow->setVisible(false); /* Load to tray */
			m_settingsWindow->createTrayIcon();
		}
		else
			m_settingsWindow->setVisible(true);
		m_settingsWindow->connectSignalsSlots();
		connect(this, SIGNAL(postInitialization()), m_settingsWindow, SLOT(onPostInit()));
//        m_settingsWindow->profileSwitch(Settings::getCurrentProfileName());
		// Process messages from another instances in SettingsWindow
		connect(this, SIGNAL(messageReceived(QString)), m_settingsWindow, SLOT(processMessage(QString)));
		connect(this, SIGNAL(focusChanged(QWidget*,QWidget*)), this, SLOT(onFocusChanged(QWidget*,QWidget*)));
	}
	// Register QMetaType for Qt::QueuedConnection
	qRegisterMetaType< QList<QRgb> >("QList<QRgb>");
	qRegisterMetaType< QList<QString> >("QList<QString>");
	qRegisterMetaType<Lightpack::Mode>("Lightpack::Mode");
	qRegisterMetaType<Backlight::Status>("Backlight::Status");
	qRegisterMetaType<DeviceLocked::DeviceLockStatus>("DeviceLocked::DeviceLockStatus");
	qRegisterMetaType< QList<Plugin*> >("QList<Plugin*>");


	if (Settings::isBacklightEnabled())
	{
		m_backlightStatus = Backlight::StatusOn;
	} else {
		m_backlightStatus = Backlight::StatusOff;
	}
	m_deviceLockStatus = DeviceLocked::Unlocked;

	startLedDeviceManager();

	startApiServer();

	initGrabManager();

	if (!m_noGui)
	{
		connect(m_settingsWindow, SIGNAL(backlightStatusChanged(Backlight::Status)), this, SLOT(setStatusChanged(Backlight::Status)));
		m_settingsWindow->startBacklight();
	}

	this->settingsChanged();

//    handleConnectedDeviceChange(settings()->getConnectedDevice());

	startPluginManager();

	QSharedPointer<SessionChangeDetector> sessionChangeDetector(new SessionChangeDetector());
	connect(sessionChangeDetector.data(), SIGNAL(sessionChangeDetected(int)), this, SLOT(onSessionChange(int)));
	connect(sessionChangeDetector.data(), SIGNAL(sessionChangeDetected(int)), m_grabManager, SIGNAL(onSessionChange(int)));
	m_EventFilters.push_back(sessionChangeDetector);

	for (EventFilters::const_iterator it = m_EventFilters.begin(); it != m_EventFilters.end(); ++it)
		this->installNativeEventFilter(it->data());

	emit postInitialization();
}

void LightpackApplication::runWizardLoop(bool isInitFromSettings)
{
	Wizard *w = new Wizard(isInitFromSettings);
	connect(w, SIGNAL(finished(int)), this, SLOT(quitFromWizard(int)));
	w->setWindowFlags(Qt::WindowStaysOnTopHint);
	w->show();
	this->exec();
	delete w;
}

#ifdef Q_OS_WIN
HWND LightpackApplication::getMainWindowHandle() {
	// to get HWND sometimes needed to activate window
//    winFocus(m_settingsWindow, true);
	return reinterpret_cast<HWND>(m_settingsWindow->winId());
}
#endif

void LightpackApplication::setStatusChanged(Backlight::Status status)
{
	DEBUG_LOW_LEVEL << Q_FUNC_INFO << status;
	m_backlightStatus = status;
	startBacklight();
}

void LightpackApplication::setBacklightChanged(Lightpack::Mode mode)
{
	DEBUG_LOW_LEVEL << Q_FUNC_INFO << mode;
	Settings::setLightpackMode(mode);
	if (!m_noGui)
		m_settingsWindow->setModeChanged(mode);
	startBacklight();
}

void LightpackApplication::setDeviceLockViaAPI(DeviceLocked::DeviceLockStatus status, QList<QString> modules)
{
	Q_UNUSED(modules);
	m_deviceLockStatus = status;

	if (m_grabManager == NULL)
		qFatal("%s m_grabManager == NULL", Q_FUNC_INFO);
	startBacklight();
}

void LightpackApplication::startBacklight()
{
	DEBUG_LOW_LEVEL << Q_FUNC_INFO << "m_backlightStatus =" << m_backlightStatus
					<< "m_deviceLockStatus =" << m_deviceLockStatus;

	bool isBacklightEnabled = (m_backlightStatus == Backlight::StatusOn || m_backlightStatus == Backlight::StatusDeviceError);
	bool isCanStart = (isBacklightEnabled && m_deviceLockStatus == DeviceLocked::Unlocked);

	m_pluginInterface->resultBacklightStatus(m_backlightStatus);

	Settings::setIsBacklightEnabled(isBacklightEnabled);

	const Lightpack::Mode lightpackMode = Settings::getLightpackMode();
	switch (lightpackMode)
	{
	case Lightpack::AmbilightMode:
		m_grabManager->start(isCanStart);
		m_moodlampManager->start(false);
#ifdef BASS_SOUND_SUPPORT
		m_soundManager->start(false);
#endif
		break;

	case Lightpack::MoodLampMode:
		m_grabManager->start(false);
		m_moodlampManager->start(isCanStart);
#ifdef BASS_SOUND_SUPPORT
		m_soundManager->start(false);
#endif
		break;

#ifdef BASS_SOUND_SUPPORT
	case Lightpack::SoundVisualizeMode:
		m_grabManager->start(false);
		m_moodlampManager->start(false);
		m_soundManager->start(isCanStart);
		break;
#endif

	default:
		qWarning() << Q_FUNC_INFO << "lightpackMode unsupported value =" << lightpackMode;
		break;
	}

	if (m_backlightStatus == Backlight::StatusOff)
		m_ledDeviceManager->switchOffLeds();
	else
		m_ledDeviceManager->switchOnLeds();


	switch (m_backlightStatus)
	{
	case Backlight::StatusOff:
		emit clearColorBuffers();
		break;

	case Backlight::StatusOn:
		break;

	default:
		qWarning() << Q_FUNC_INFO << "status contains crap =" << m_backlightStatus;
		break;
	}
}
void LightpackApplication::onFocusChanged(QWidget *old, QWidget *now)
{
	Q_UNUSED(now);
	Q_UNUSED(old);
	DEBUG_LOW_LEVEL << Q_FUNC_INFO << (this->activeWindow() != NULL ? this->activeWindow()->metaObject()->className() : "null");
	if(!m_isSettingsWindowActive && (this->activeWindow() == m_settingsWindow)) {
		m_settingsWindow->onFocus();
		m_isSettingsWindowActive = true;
	} else {
		if(m_isSettingsWindowActive && (this->activeWindow() == NULL)) {
			m_settingsWindow->onBlur();
			m_isSettingsWindowActive = false;
		}
	}
}

void LightpackApplication::quitFromWizard(int result)
{
	Q_UNUSED(result);
	quit();
}

void LightpackApplication::onSessionChange(int change)
{
	switch (change)
	{
		case SessionChangeDetector::SessionChange::Ending:
			if (!SettingsScope::Settings::isKeepLightsOnAfterExit())
			{
				// Process all currently pending signals (which may include updating the color signals)
				QApplication::processEvents(QEventLoop::AllEvents, 500);

				getLightpackApp()->settingsWnd()->switchOffLeds();
				QApplication::processEvents(QEventLoop::AllEvents, 500);
			}
			break;
		case SessionChangeDetector::SessionChange::Locking:
			if (!SettingsScope::Settings::isKeepLightsOnAfterLock())
			{
				if (!m_isSessionLocked)
					m_isLightsWereOn = m_backlightStatus;
				getLightpackApp()->settingsWnd()->switchOffLeds();
			}
			m_isSessionLocked = true;
			break;
		case SessionChangeDetector::SessionChange::Unlocking:
			if (!SettingsScope::Settings::isKeepLightsOnAfterLock() && m_isLightsWereOn)
			{
				getLightpackApp()->settingsWnd()->switchOnLeds();
			}
			m_isSessionLocked = false;
			break;
		case SessionChangeDetector::SessionChange::Sleeping:
			if (!SettingsScope::Settings::isKeepLightsOnAfterSuspend())
			{
				if (!m_isSessionLocked)
					m_isLightsWereOn = m_backlightStatus;
				getLightpackApp()->settingsWnd()->switchOffLeds();
			}
			break;
		case SessionChangeDetector::SessionChange::Resuming:
			if (!SettingsScope::Settings::isKeepLightsOnAfterSuspend())
			{
				if ((!m_isSessionLocked || SettingsScope::Settings::isKeepLightsOnAfterLock()) && m_isLightsWereOn)
				{
					getLightpackApp()->settingsWnd()->switchOnLeds();
				}
			}
			break;
	}
}

void LightpackApplication::processCommandLineArguments()
{
    g_debugLevel = SettingsScope::Main::DebugLevelDefault;

    m_isDebugLevelObtainedFromCmdArgs = false;

    LightpackCommandLineParser parser;
    if (!parser.parse(arguments())) {
        outputMessage(parser.errorText());
        ::exit(WrongCommandLineArgument_ErrorCode);
    }

    if (parser.isSetHelp()) {
        outputMessage(parser.helpText());
        ::exit(0);
    }
    if (parser.isSetVersion())
    {
        const QString versionString =
            "Version: " VERSION_STR "\n"
#ifdef GIT_REVISION
            "Revision: " GIT_REVISION "\n"
#endif
            "Build with Qt version " QT_VERSION_STR "\n";
        outputMessage(versionString);
        ::exit(0);
    }

    // these two options are mutually exclusive
    if (parser.isSetNoGUI()) {
        m_noGui = true;
        DEBUG_LOW_LEVEL <<  "Application running no_GUI mode";
    } else if (parser.isSetWizard()) {
        if (isRunning()) {
            DEBUG_LOW_LEVEL << "Application still running, telling it to quit";
            sendMessage("quitForWizard");
            while (isRunning()) {
                QThread::sleep(200);
            }
        }
        bool isInitFromSettings = Settings::Initialize(m_applicationDirPath, false);
        runWizardLoop(isInitFromSettings);
    }

    // 'on' and 'off' are mutually exclusive also
    if (parser.isSetBacklightOff()) {
        if (!isRunning()) {
            LedDeviceLightpack lightpackDevice;
            lightpackDevice.switchOffLeds();
        } else {
            sendMessage("off");
        }
        ::exit(0);
    }
    else if (parser.isSetBacklightOn())
    {
        if (isRunning())
            sendMessage("on");
        ::exit(0);
    }

    if (parser.isSetProfile()) {
        if (isRunning())
            sendMessage("set-profile " + parser.profileName());
        ::exit(0);
    }

    if (parser.isSetDebuglevel())
    {
        g_debugLevel = parser.debugLevel();
        m_isDebugLevelObtainedFromCmdArgs = true;
    }

    if (m_isDebugLevelObtainedFromCmdArgs)
        qDebug() << "Debug level" << g_debugLevel;
}

void LightpackApplication::outputMessage(QString message) const
{
#ifdef Q_OS_WIN
	QMessageBox::information(NULL, "Prismatik", message, QMessageBox::Ok);
#else
	fprintf(stderr, "%s\n", message.toStdString().c_str());
#endif
}

void LightpackApplication::printVersionsSoftwareQtOS() const
{
	if (g_debugLevel > 0)
	{
#		ifdef GIT_REVISION
		qDebug() << "Prismatik:" << VERSION_STR << "rev." << GIT_REVISION;
#		else
		qDebug() << "Prismatik:" << VERSION_STR;
#		endif

		qDebug() << "Build with Qt verison:" << QT_VERSION_STR;
		qDebug() << "Qt version currently in use:" << qVersion();

#		ifdef Q_OS_WIN
		switch(QSysInfo::windowsVersion()){
		case QSysInfo::WV_NT:           qDebug() << "Windows NT (operating system version 4.0)"; break;
		case QSysInfo::WV_2000:         qDebug() << "Windows 2000 (operating system version 5.0)"; break;
		case QSysInfo::WV_XP:           qDebug() << "Windows XP (operating system version 5.1)"; break;
		case QSysInfo::WV_2003:         qDebug() << "Windows Server 2003, Windows Server 2003 R2, Windows Home Server, Windows XP Professional x64 Edition (operating system version 5.2)"; break;
		case QSysInfo::WV_VISTA:        qDebug() << "Windows Vista, Windows Server 2008 (operating system version 6.0)"; break;
		case QSysInfo::WV_WINDOWS7:     qDebug() << "Windows 7, Windows Server 2008 R2 (operating system version 6.1)"; break;
		case QSysInfo::WV_WINDOWS8:     qDebug() << "Windows 8 (operating system version 6.2)"; break;
		case QSysInfo::WV_WINDOWS8_1:   qDebug() << "Windows 8.1 (operating system version 6.3)"; break;
		case QSysInfo::WV_WINDOWS10:    qDebug() << "Windows 10 (operating system version 10.0)"; break;
		default:                        qDebug() << "Unknown windows version:" << QSysInfo::windowsVersion();
		}

		if (WinUtils::IsUserAdmin()) {
			qDebug() << "App is running as Admin";
		} else {
			qDebug() << "Not running as Admin";
		}
#		elif defined(Q_OS_LINUX)
		// TODO: print some details about OS (cat /proc/partitions? lsb_release -a?)
#		elif defined(Q_OS_MAC)
		qDebug() << "Mac OS";
#		else
		qDebug() << "Unknown operation system";
#		endif
	}
}

bool LightpackApplication::checkSystemTrayAvailability() const
{
<<<<<<< HEAD
#ifdef Q_OS_LINUX
#if QT_VERSION > QT_VERSION_CHECK(5, 0, 0)
	if (qgetenv("QT_QPA_PLATFORMTHEME") == "appmenu-qt5") {
		// From: https://github.com/owncloud/client/pull/4747
		// See: https://bugs.launchpad.net/ubuntu/+source/owncloud-client/+bug/1573639
		// Qt issue: https://bugs.launchpad.net/appmenu-qt5/+bug/1574699
		qWarning() << Q_FUNC_INFO << "Skipping TrayIcon check due to https://bugs.launchpad.net/appmenu-qt5/+bug/1574699";
		return false;
	}
#else
	{
		// When you add lightpack in the Startup in Ubuntu (10.04), tray starts later than the application runs.
		// Check availability tray every second for 20 seconds.
		for (int i = 0; i < 20; i++)
		{
			if (QSystemTrayIcon::isSystemTrayAvailable())
				break;

			QThread::sleep(1);
		}
	}
#endif
#endif

    if (QSystemTrayIcon::isSystemTrayAvailable() == false)
    {
        QMessageBox::critical(0, "Prismatik", "I couldn't detect any system tray on this system.");
        DEBUG_LOW_LEVEL << Q_FUNC_INFO << "Systray couldn't be detected, running in trayless mode";
        return false;
    }
    return true;
=======
#	ifdef Q_OS_LINUX
	// When you add lightpack in the Startup in Ubuntu (10.04), tray starts later than the application runs.
	// Check availability tray every second for 20 seconds.
	for (int i = 0; i < 20; i++)
	{
		if (QSystemTrayIcon::isSystemTrayAvailable())
			break;

		QThread::sleep(1);
	}
#	endif

	if (QSystemTrayIcon::isSystemTrayAvailable() == false)
	{
		QMessageBox::critical(0, "Prismatik", "I couldn't detect any system tray on this system.");
		DEBUG_LOW_LEVEL << Q_FUNC_INFO << "Systray couldn't be detected, running in trayless mode";
		return false;
	}
	return true;
>>>>>>> 89fa990e
}

void LightpackApplication::startApiServer()
{
	DEBUG_LOW_LEVEL << Q_FUNC_INFO << "Start API server";

	m_apiServer = new ApiServer();
	m_apiServer->setInterface(m_pluginInterface);
	m_apiServerThread = new QThread();

	connect(this, SIGNAL(clearColorBuffers()), m_apiServer, SIGNAL(clearColorBuffers()));

	connect(settings(), SIGNAL(apiServerSettingsChanged()),     m_apiServer, SLOT(apiServerSettingsChanged()));
	connect(settings(), SIGNAL(apiKeyChanged(const QString &)), m_apiServer, SLOT(updateApiKey(const QString &)));

	connect(settings(), SIGNAL(lightpackNumberOfLedsChanged(int)), m_apiServer, SIGNAL(updateApiDeviceNumberOfLeds(int)));
	connect(settings(), SIGNAL(adalightNumberOfLedsChanged(int)),  m_apiServer, SIGNAL(updateApiDeviceNumberOfLeds(int)));
	connect(settings(), SIGNAL(ardulightNumberOfLedsChanged(int)), m_apiServer, SIGNAL(updateApiDeviceNumberOfLeds(int)));
	connect(settings(), SIGNAL(virtualNumberOfLedsChanged(int)),   m_apiServer, SIGNAL(updateApiDeviceNumberOfLeds(int)));

	if (!m_noGui)
	{
		connect(m_apiServer, SIGNAL(errorOnStartListening(QString)), m_settingsWindow, SLOT(onApiServer_ErrorOnStartListening(QString)));
	}

	connect(m_ledDeviceManager, SIGNAL(ledDeviceSetColors(const QList<QRgb> &)),    m_pluginInterface, SLOT(updateColorsCache(const QList<QRgb> &)),    Qt::QueuedConnection);
	connect(m_ledDeviceManager, SIGNAL(ledDeviceSetSmoothSlowdown(int)),            m_pluginInterface, SLOT(updateSmoothCache(int)),                    Qt::QueuedConnection);
	connect(m_ledDeviceManager, SIGNAL(ledDeviceSetGamma(double)),                  m_pluginInterface, SLOT(updateGammaCache(double)),                  Qt::QueuedConnection);
	connect(m_ledDeviceManager, SIGNAL(ledDeviceSetBrightness(int)),                m_pluginInterface, SLOT(updateBrightnessCache(int)),                Qt::QueuedConnection);

	m_apiServer->firstStart();

	m_apiServer->moveToThread(m_apiServerThread);
	m_apiServerThread->start();
}

void LightpackApplication::startLedDeviceManager()
{
	DEBUG_LOW_LEVEL << Q_FUNC_INFO;
	m_ledDeviceManager = new LedDeviceManager();
	m_ledDeviceManagerThread = new QThread();

//    connect(settings(), SIGNAL(connectedDeviceChanged(const SupportedDevices::DeviceType)), this, SLOT(handleConnectedDeviceChange(const SupportedDevices::DeviceType)), Qt::DirectConnection);
//    connect(settings(), SIGNAL(adalightSerialPortNameChanged(QString)),               m_ledDeviceManager, SLOT(recreateLedDevice()), Qt::DirectConnection);
//    connect(settings(), SIGNAL(adalightSerialPortBaudRateChanged(QString)),           m_ledDeviceManager, SLOT(recreateLedDevice()), Qt::DirectConnection);
//    connect(m_settingsWindow, SIGNAL(updateLedsColors(const QList<QRgb> &)),          m_ledDeviceManager, SLOT(setColors(QList<QRgb>)), Qt::QueuedConnection);
	m_pluginInterface = new LightpackPluginInterface(NULL);

	connect(m_pluginInterface, SIGNAL(updateDeviceLockStatus(DeviceLocked::DeviceLockStatus, QList<QString>)), this, SLOT(setDeviceLockViaAPI(DeviceLocked::DeviceLockStatus, QList<QString>)));
	connect(m_pluginInterface, SIGNAL(updateLedsColors(const QList<QRgb> &)),    m_ledDeviceManager, SLOT(setColors(QList<QRgb>)), Qt::QueuedConnection);
	connect(m_pluginInterface, SIGNAL(updateGamma(double)),           m_ledDeviceManager, SLOT(setGamma(double)),       Qt::QueuedConnection);
	connect(m_pluginInterface, SIGNAL(updateBrightness(int)),         m_ledDeviceManager, SLOT(setBrightness(int)),     Qt::QueuedConnection);
	connect(m_pluginInterface, SIGNAL(updateSmooth(int)),             m_ledDeviceManager, SLOT(setSmoothSlowdown(int)), Qt::QueuedConnection);
	connect(m_pluginInterface, SIGNAL(requestBacklightStatus()),       this, SLOT(requestBacklightStatus()));
//    connect(m_pluginInterface, SIGNAL(changeDevice(QString)),        m_settingsWindow , SLOT(setDevice(QString)));
//    connect(m_pluginInterface, SIGNAL(updateCountLeds(int)),        m_settingsWindow , SLOT(updateUiFromSettings()));
//    connect(m_pluginInterface, SIGNAL(updateCountLeds(int)),        this , SLOT(numberOfLedsChanged(int)));

	if (!m_noGui)
	{
		connect(m_pluginInterface, SIGNAL(updateLedsColors(const QList<QRgb> &)),    m_settingsWindow, SLOT(updateVirtualLedsColors(QList<QRgb>)));
		connect(m_pluginInterface, SIGNAL(updateDeviceLockStatus(DeviceLocked::DeviceLockStatus, QList<QString>)), m_settingsWindow, SLOT(setDeviceLockViaAPI(DeviceLocked::DeviceLockStatus, QList<QString>)));
		connect(m_pluginInterface, SIGNAL(updateProfile(QString)),                        m_settingsWindow, SLOT(profileSwitch(QString)));
		connect(m_pluginInterface, SIGNAL(updateStatus(Backlight::Status)),               m_settingsWindow, SLOT(setBacklightStatus(Backlight::Status)));
	}
	else
	{
		connect(m_pluginInterface, SIGNAL(updateProfile(QString)),                        this, SLOT(profileSwitch(QString)));
		connect(m_pluginInterface, SIGNAL(updateStatus(Backlight::Status)),               this, SLOT(setStatusChanged(Backlight::Status)));
	}

	connect(settings(), SIGNAL(deviceColorDepthChanged(int)),           m_ledDeviceManager, SLOT(setColorDepth(int)),                   Qt::QueuedConnection);
	connect(settings(), SIGNAL(deviceSmoothChanged(int)),               m_ledDeviceManager, SLOT(setSmoothSlowdown(int)),               Qt::QueuedConnection);
	connect(settings(), SIGNAL(deviceRefreshDelayChanged(int)),         m_ledDeviceManager, SLOT(setRefreshDelay(int)),                 Qt::QueuedConnection);
	connect(settings(), SIGNAL(deviceUsbPowerLedDisabledChanged(bool)), m_ledDeviceManager, SLOT(setUsbPowerLedDisabled(bool)),         Qt::QueuedConnection);
	connect(settings(), SIGNAL(deviceGammaChanged(double)),             m_ledDeviceManager, SLOT(setGamma(double)),                     Qt::QueuedConnection);
	connect(settings(), SIGNAL(deviceBrightnessChanged(int)),			m_ledDeviceManager, SLOT(setBrightness(int)),                   Qt::QueuedConnection);
//    connect(settings(), SIGNAL(deviceColorSequenceChanged(QString)),  m_ledDeviceManager, SLOT(setColorSequence(QString)),            Qt::QueuedConnection);
	connect(settings(), SIGNAL(luminosityThresholdChanged(int)),        m_ledDeviceManager, SLOT(setLuminosityThreshold(int)),          Qt::QueuedConnection);
	connect(settings(), SIGNAL(minimumLuminosityEnabledChanged(bool)),  m_ledDeviceManager, SLOT(setMinimumLuminosityEnabled(bool)),    Qt::QueuedConnection);
	connect(settings(), SIGNAL(ledCoefBlueChanged(int,double)),         m_ledDeviceManager, SLOT(updateWBAdjustments()),                Qt::QueuedConnection);
	connect(settings(), SIGNAL(ledCoefRedChanged(int,double)),          m_ledDeviceManager, SLOT(updateWBAdjustments()),                Qt::QueuedConnection);
	connect(settings(), SIGNAL(ledCoefGreenChanged(int,double)),        m_ledDeviceManager, SLOT(updateWBAdjustments()),                Qt::QueuedConnection);

//    connect(settingsObj, SIGNAL(settingsProfileChanged()),       m_ledDeviceManager, SLOT(updateDeviceSettings()), Qt::QueuedConnection);


	if (!m_noGui)
	{
		connect(m_settingsWindow, SIGNAL(requestFirmwareVersion()),         m_ledDeviceManager, SLOT(requestFirmwareVersion()),							Qt::QueuedConnection);
		connect(m_settingsWindow, SIGNAL(switchOffLeds()),                  m_ledDeviceManager, SLOT(switchOffLeds()),                                  Qt::QueuedConnection);
		connect(m_settingsWindow, SIGNAL(switchOnLeds()),                   m_ledDeviceManager, SLOT(switchOnLeds()),                                   Qt::QueuedConnection);
		connect(m_ledDeviceManager, SIGNAL(openDeviceSuccess(bool)),        m_settingsWindow,   SLOT(ledDeviceOpenSuccess(bool)),                       Qt::QueuedConnection);
		connect(m_ledDeviceManager, SIGNAL(ioDeviceSuccess(bool)),          m_settingsWindow,   SLOT(ledDeviceCallSuccess(bool)),                       Qt::QueuedConnection);
		connect(m_ledDeviceManager, SIGNAL(firmwareVersion(QString)),       m_settingsWindow,   SLOT(ledDeviceFirmwareVersionResult(QString)),          Qt::QueuedConnection);
		connect(m_ledDeviceManager, SIGNAL(firmwareVersionUnofficial(int)), m_settingsWindow,   SLOT(ledDeviceFirmwareVersionUnofficialResult(int)),    Qt::QueuedConnection);
		connect(m_ledDeviceManager, SIGNAL(setColors_VirtualDeviceCallback(QList<QRgb>)), m_settingsWindow, SLOT(updateVirtualLedsColors(QList<QRgb>)), Qt::QueuedConnection);
	}
	m_ledDeviceManager->moveToThread(m_ledDeviceManagerThread);
	m_ledDeviceManagerThread->start();
	QMetaObject::invokeMethod(m_ledDeviceManager, "init", Qt::QueuedConnection);

	DEBUG_LOW_LEVEL << Q_FUNC_INFO << "end";

}

void LightpackApplication::startPluginManager()
{
	DEBUG_LOW_LEVEL << Q_FUNC_INFO;

	m_pluginManager = new PluginsManager(NULL);

	connect(this, SIGNAL(destroyed()),m_pluginManager, SLOT(StopPlugins()));

	if (!m_noGui)
	{
		connect(m_settingsWindow,SIGNAL(reloadPlugins()),m_pluginManager,SLOT(reloadPlugins()));
		connect(m_pluginManager,SIGNAL(updatePlugin(QList<Plugin*>)),m_settingsWindow,SLOT(updatePlugin(QList<Plugin*>)), Qt::QueuedConnection);
		connect(m_pluginManager,SIGNAL(updatePlugin(QList<Plugin*>)),m_pluginInterface,SLOT(updatePlugin(QList<Plugin*>)), Qt::QueuedConnection);
	}

	m_pluginManager->LoadPlugins(QString(Settings::getApplicationDirPath() + "Plugins"));
	m_pluginManager->StartPlugins();

}


void LightpackApplication::initGrabManager()
{
	DEBUG_LOW_LEVEL << Q_FUNC_INFO;
	m_grabManager = new GrabManager(NULL);

	m_moodlampManager = new MoodLampManager(NULL);
	m_moodlampManager->initFromSettings();

#ifdef BASS_SOUND_SUPPORT
	m_soundManager = new SoundManager(m_settingsWindow->winId(), NULL);
	m_soundManager->initFromSettings();
#endif
	
	connect(settings(), SIGNAL(grabberTypeChanged(const Grab::GrabberType &)),  m_grabManager,      SLOT(onGrabberTypeChanged(const Grab::GrabberType &)),  Qt::QueuedConnection);
	connect(settings(), SIGNAL(grabSlowdownChanged(int)),                       m_grabManager,      SLOT(onGrabSlowdownChanged(int)),                       Qt::QueuedConnection);
	connect(settings(), SIGNAL(grabAvgColorsEnabledChanged(bool)),              m_grabManager,      SLOT(onGrabAvgColorsEnabledChanged(bool)),              Qt::QueuedConnection);
	connect(settings(), SIGNAL(grabOverBrightenChanged(int)),                   m_grabManager,      SLOT(onGrabOverBrightenChanged(int)),                   Qt::QueuedConnection);
	connect(settings(), SIGNAL(sendDataOnlyIfColorsChangesChanged(bool)),       m_grabManager,      SLOT(onSendDataOnlyIfColorsEnabledChanged(bool)),       Qt::QueuedConnection);
#ifdef D3D10_GRAB_SUPPORT
	connect(settings(), SIGNAL(dx1011GrabberEnabledChanged(bool)),              m_grabManager,      SLOT(onDx1011GrabberEnabledChanged(bool)),              Qt::QueuedConnection);
	connect(settings(), SIGNAL(dx9GrabberEnabledChanged(bool)),                 m_grabManager,      SLOT(onDx9GrabberEnabledChanged(bool)),                 Qt::QueuedConnection);
#endif

	connect(settings(), SIGNAL(moodLampColorChanged(QColor)),                   m_moodlampManager,  SLOT(setCurrentColor(QColor)));
	connect(settings(), SIGNAL(moodLampSpeedChanged(int)),                      m_moodlampManager,  SLOT(setLiquidModeSpeed(int)));
	connect(settings(), SIGNAL(moodLampLiquidModeChanged(bool)),                m_moodlampManager,  SLOT(setLiquidMode(bool)));

#ifdef BASS_SOUND_SUPPORT
	connect(settings(), SIGNAL(soundVisualizerDeviceChanged(int)),              m_soundManager,     SLOT(setDevice(int)));
	connect(settings(), SIGNAL(soundVisualizerMaxColorChanged(QColor)),         m_soundManager,     SLOT(setMaxColor(QColor)));
	connect(settings(), SIGNAL(soundVisualizerMinColorChanged(QColor)),         m_soundManager,     SLOT(setMinColor(QColor)));
	connect(settings(), SIGNAL(soundVisualizerLiquidSpeedChanged(int)),         m_soundManager,     SLOT(setLiquidModeSpeed(int)));
	connect(settings(), SIGNAL(soundVisualizerLiquidModeChanged(bool)),         m_soundManager,     SLOT(setLiquidMode(bool)));
#endif

	connect(settings(), SIGNAL(currentProfileInited(const QString &)),          m_grabManager,      SLOT(settingsProfileChanged(const QString &)),         Qt::QueuedConnection);

	connect(settings(), SIGNAL(currentProfileInited(const QString &)),          m_moodlampManager,  SLOT(settingsProfileChanged(const QString &)),         Qt::QueuedConnection);
#ifdef BASS_SOUND_SUPPORT
	connect(settings(), SIGNAL(currentProfileInited(const QString &)),          m_soundManager,     SLOT(settingsProfileChanged(const QString &)),         Qt::QueuedConnection);
#endif

	// Connections to signals which will be connected to ILedDevice
	if (!m_noGui)
	{
		connect(m_settingsWindow, SIGNAL(showLedWidgets(bool)), this, SLOT(showLedWidgets(bool)));
		connect(m_settingsWindow, SIGNAL(setColoredLedWidget(bool)), this, SLOT(setColoredLedWidget(bool)));

		// GrabManager to this
		connect(m_grabManager, SIGNAL(ambilightTimeOfUpdatingColors(double)), m_settingsWindow, SLOT(refreshAmbilightEvaluated(double)));

#ifdef BASS_SOUND_SUPPORT
		connect(m_settingsWindow, SIGNAL(requestSoundVizDevices()),                   m_soundManager,   SLOT(requestDeviceList()));
		connect(m_soundManager, SIGNAL(deviceList(const QList<SoundManagerDeviceInfo> &, int)), m_settingsWindow, SLOT(updateAvailableSoundVizDevices(const QList<SoundManagerDeviceInfo> &, int)));
#endif
	}

	connect(m_grabManager, SIGNAL(ambilightTimeOfUpdatingColors(double)), m_pluginInterface, SLOT(refreshAmbilightEvaluated(double)));

	connect(m_grabManager,      SIGNAL(updateLedsColors(const QList<QRgb> &)),  m_ledDeviceManager, SLOT(setColors(QList<QRgb>)), Qt::QueuedConnection);
	connect(m_moodlampManager,  SIGNAL(updateLedsColors(const QList<QRgb> &)),  m_ledDeviceManager, SLOT(setColors(QList<QRgb>)), Qt::QueuedConnection);
#ifdef BASS_SOUND_SUPPORT
	connect(m_soundManager,     SIGNAL(updateLedsColors(const QList<QRgb> &)),  m_ledDeviceManager, SLOT(setColors(QList<QRgb>)), Qt::QueuedConnection);
#endif
}

void LightpackApplication::commitData(QSessionManager &sessionManager)
{
	Q_UNUSED(sessionManager);

	DEBUG_LOW_LEVEL << Q_FUNC_INFO << "Off leds before quit";

	if (m_ledDeviceManager != NULL)
	{
		// Disable signals with new colors
		disconnect(m_settingsWindow, SIGNAL(updateLedsColors(QList<QRgb>)),  m_ledDeviceManager, SLOT(setColors(QList<QRgb>)));
		disconnect(m_apiServer, SIGNAL(updateLedsColors(QList<QRgb>)),  m_ledDeviceManager, SLOT(setColors(QList<QRgb>)));

		// Process all currently pending signals
		QApplication::processEvents(QEventLoop::AllEvents, 1000);

		// Send signal and process it
		m_ledDeviceManager->switchOffLeds();
		QApplication::processEvents(QEventLoop::AllEvents, 1000);
	}
}

void LightpackApplication::profileSwitch(const QString & configName)
{
	DEBUG_LOW_LEVEL << Q_FUNC_INFO << configName;
	Settings::loadOrCreateProfile(configName);
}

void LightpackApplication::settingsChanged()
{
	DEBUG_LOW_LEVEL << Q_FUNC_INFO;

	m_pluginInterface->changeProfile(Settings::getCurrentProfileName());

	m_grabManager->onSendDataOnlyIfColorsEnabledChanged(Settings::isSendDataOnlyIfColorsChanges());

	m_moodlampManager->setSendDataOnlyIfColorsChanged(Settings::isSendDataOnlyIfColorsChanges());


	m_moodlampManager->setCurrentColor(Settings::getMoodLampColor());
	m_moodlampManager->setLiquidModeSpeed(Settings::getMoodLampSpeed());
	m_moodlampManager->setLiquidMode(Settings::isMoodLampLiquidMode());

	bool isBacklightEnabled = Settings::isBacklightEnabled();
	bool isCanStart = (isBacklightEnabled && m_deviceLockStatus == DeviceLocked::Unlocked);

//    numberOfLedsChanged(Settings::getNumberOfLeds(Settings::getConnectedDevice()));

#ifdef BASS_SOUND_SUPPORT
	m_soundManager->setSendDataOnlyIfColorsChanged(Settings::isSendDataOnlyIfColorsChanges());
#endif

	switch (Settings::getLightpackMode())
	{
	case Lightpack::AmbilightMode:
		m_grabManager->start(isCanStart);
		m_moodlampManager->start(false);
#ifdef BASS_SOUND_SUPPORT
		m_soundManager->start(false);
#endif
		break;

#ifdef BASS_SOUND_SUPPORT
	case Lightpack::SoundVisualizeMode:
		m_grabManager->start(false);
		m_moodlampManager->start(false);
		m_soundManager->start(isCanStart);
		break;
#endif

	default:
		m_grabManager->start(false);
		m_moodlampManager->start(isCanStart);
#ifdef BASS_SOUND_SUPPORT
		m_soundManager->start(false);
#endif
		break;
	}

	//Force update colors on device for start ping device
	m_grabManager->reset();
	m_moodlampManager->reset();
#ifdef BASS_SOUND_SUPPORT
	m_soundManager->reset();
#endif

}

void LightpackApplication::showLedWidgets(bool visible)
{
	DEBUG_LOW_LEVEL << Q_FUNC_INFO << visible;
	m_grabManager->setVisibleLedWidgets(visible);
}

void LightpackApplication::setColoredLedWidget(bool colored)
{
	DEBUG_LOW_LEVEL << Q_FUNC_INFO << colored;
	m_grabManager->setColoredLedWidgets(colored);
	m_grabManager->setWhiteLedWidgets(!colored);
}

void LightpackApplication::requestBacklightStatus()
{
	//m_apiServer->resultBacklightStatus(m_backlightStatus);
	m_pluginInterface->resultBacklightStatus(m_backlightStatus);
}<|MERGE_RESOLUTION|>--- conflicted
+++ resolved
@@ -494,7 +494,6 @@
 
 bool LightpackApplication::checkSystemTrayAvailability() const
 {
-<<<<<<< HEAD
 #ifdef Q_OS_LINUX
 #if QT_VERSION > QT_VERSION_CHECK(5, 0, 0)
 	if (qgetenv("QT_QPA_PLATFORMTHEME") == "appmenu-qt5") {
@@ -519,26 +518,6 @@
 #endif
 #endif
 
-    if (QSystemTrayIcon::isSystemTrayAvailable() == false)
-    {
-        QMessageBox::critical(0, "Prismatik", "I couldn't detect any system tray on this system.");
-        DEBUG_LOW_LEVEL << Q_FUNC_INFO << "Systray couldn't be detected, running in trayless mode";
-        return false;
-    }
-    return true;
-=======
-#	ifdef Q_OS_LINUX
-	// When you add lightpack in the Startup in Ubuntu (10.04), tray starts later than the application runs.
-	// Check availability tray every second for 20 seconds.
-	for (int i = 0; i < 20; i++)
-	{
-		if (QSystemTrayIcon::isSystemTrayAvailable())
-			break;
-
-		QThread::sleep(1);
-	}
-#	endif
-
 	if (QSystemTrayIcon::isSystemTrayAvailable() == false)
 	{
 		QMessageBox::critical(0, "Prismatik", "I couldn't detect any system tray on this system.");
@@ -546,7 +525,6 @@
 		return false;
 	}
 	return true;
->>>>>>> 89fa990e
 }
 
 void LightpackApplication::startApiServer()
