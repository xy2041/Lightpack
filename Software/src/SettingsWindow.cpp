--- conflicted
+++ resolved
@@ -1,3789 +1,1896 @@
-<<<<<<< HEAD
-/*
- * SettingsWindow.cpp
- *
- *  Created on: 26.07.2010
- *      Author: Mike Shatohin (brunql)
- *     Project: Lightpack
- *
- *  Lightpack is very simple implementation of the backlight for a laptop
- *
- *  Copyright (c) 2010, 2011 Mike Shatohin, mikeshatohin [at] gmail.com
- *
- *  Lightpack is free software: you can redistribute it and/or modify
- *  it under the terms of the GNU General Public License as published by
- *  the Free Software Foundation, either version 2 of the License, or
- *  (at your option) any later version.
- *
- *  Lightpack is distributed in the hope that it will be useful,
- *  but WITHOUT ANY WARRANTY; without even the implied warranty of
- *  MERCHANTABILITY or FITNESS FOR A PARTICULAR PURPOSE.  See the
- *  GNU General Public License for more details.
- *
- *  You should have received a copy of the GNU General Public License
- *  along with this program.  If not, see <http://www.gnu.org/licenses/>.
- *
- */
-
-#include <QtAlgorithms>
-#include <QtWidgets/QStatusBar>
-#include <QtWidgets/QMenu>
-#include <QtWidgets/QDesktopWidget>
-#include "LightpackApplication.hpp"
-
-#include "SettingsWindow.hpp"
-#include "ui_SettingsWindow.h"
-
-#include "Settings.hpp"
-#include "SpeedTest.hpp"
-#include "ColorButton.hpp"
-#include "LedDeviceManager.hpp"
-#include "enums.hpp"
-#include "debug.h"
-#include "Plugin.hpp"
-#include "systrayicon/SysTrayIcon.hpp"
-#include <QStringBuilder>
-#include <QScrollBar>
-
-
-using namespace SettingsScope;
-
-// ----------------------------------------------------------------------------
-// Lightpack settings window
-// ----------------------------------------------------------------------------
-
-const QString SettingsWindow::DeviceFirmvareVersionUndef = "undef";
-const QString SettingsWindow::LightpackDownloadsPageUrl = "http://code.google.com/p/lightpack/downloads/list";
-
-// Indexes of supported modes listed in ui->comboBox_Modes and ui->stackedWidget_Modes
-const unsigned SettingsWindow::GrabModeIndex = 0;
-const unsigned SettingsWindow::MoodLampModeIndex  = 1;
-
-SettingsWindow::SettingsWindow(QWidget *parent) :
-    QMainWindow(parent),
-    ui(new Ui::SettingsWindow),
-    m_deviceFirmwareVersion(DeviceFirmvareVersionUndef)
-{
-    DEBUG_LOW_LEVEL << Q_FUNC_INFO << "thread id: " << this->thread()->currentThreadId();
-
-    m_trayIcon = NULL   ;
-
-    ui->setupUi(this);
-
-    ui->tabWidget->setCurrentIndex(0);
-
-    setWindowFlags(Qt::Window |
-                   Qt::CustomizeWindowHint |
-                   Qt::WindowCloseButtonHint );
-    setFocus(Qt::OtherFocusReason);
-
-#ifdef Q_OS_LINUX
-    ui->listWidget->setSpacing(0);
-    ui->listWidget->setGridSize(QSize(115, 85));
-#endif
-
-    // Check windows reserved simbols in profile input name
-    QRegExpValidator *validatorProfileName = new QRegExpValidator(QRegExp("[^<>:\"/\\|?*]*"), this);
-    ui->comboBox_Profiles->lineEdit()->setValidator(validatorProfileName);
-
-    QRegExpValidator *validatorApiKey = new QRegExpValidator(QRegExp("[a-zA-Z0-9{}_-]*"), this);
-    ui->lineEdit_ApiKey->setValidator(validatorApiKey);
-
-    m_speedTest = new SpeedTest();
-
-    // hide main tabbar
-    QTabBar* tabBar=ui->tabWidget->findChild<QTabBar*>();
-    tabBar->hide();
-    // hide plugin settings tabbar
-    tabBar=ui->tabDevices->findChild<QTabBar*>();
-    tabBar->hide();
-
-    initPixmapCache();
-
-
-    m_labelStatusIcon = new QLabel(statusBar());
-    m_labelStatusIcon->setStyleSheet("QLabel{margin-right: .5em}");
-    m_labelStatusIcon->setPixmap(Settings::isBacklightEnabled() ? *(m_pixmapCache["on16"]) : *(m_pixmapCache["off16"]));
-    labelProfile = new QLabel(statusBar());
-    labelProfile->setStyleSheet("margin-left:1em");
-    labelDevice = new QLabel(statusBar());
-    labelFPS  = new QLabel(statusBar());
-
-    statusBar()->setStyleSheet("QStatusBar{border-top: 1px solid; border-color: palette(midlight);} QLabel{margin:0.2em}");
-    statusBar()->setSizeGripEnabled(false);
-    statusBar()->addWidget(labelProfile, 4);
-    statusBar()->addWidget(labelDevice, 4);
-    statusBar()->addWidget(labelFPS, 4);
-    statusBar()->addWidget(m_labelStatusIcon, 0);
-
-    updateStatusBar();
-
-    initGrabbersRadioButtonsVisibility();
-    initLanguages();
-    initVirtualLeds(Settings::getNumberOfLeds(SupportedDevices::DeviceTypeVirtual));
-
-    loadTranslation(Settings::getLanguage());
-
-    if (Settings::isBacklightEnabled())
-    {
-        m_backlightStatus = Backlight::StatusOn;
-    } else {
-        m_backlightStatus = Backlight::StatusOff;
-    }
-
-    emit backlightStatusChanged(m_backlightStatus);
-
-    m_deviceLockStatus = DeviceLocked::Unlocked;
-
-    adjustSizeAndMoveCenter();
-
-    DEBUG_LOW_LEVEL << Q_FUNC_INFO << "initialized";
-}
-
-void SettingsWindow::changePage(int page)
-{
-    DEBUG_LOW_LEVEL << Q_FUNC_INFO << page;
-    int targetPage;
-    if (page > ui->tabWidget->count()-1)
-        targetPage = page-1;
-    else
-        targetPage = page;
-
-    ui->tabWidget->setCurrentIndex(page);
-    if (targetPage == 5) {
-        ui->textBrowser->verticalScrollBar()->setValue(0);
-        m_smoothScrollTimer.setInterval(100);
-        m_smoothScrollTimer.start();
-    } else {
-        m_smoothScrollTimer.stop();
-    }
-
-}
-
-SettingsWindow::~SettingsWindow()
-{
-    DEBUG_LOW_LEVEL << Q_FUNC_INFO;
-    if (m_trayIcon)
-        delete m_trayIcon;
-
-    delete ui;
-}
-
-void SettingsWindow::connectSignalsSlots()
-{
-    DEBUG_LOW_LEVEL << Q_FUNC_INFO;
-
-//    if (m_trayIcon!=NULL)
-//    {
-//        connect(m_trayIcon, SIGNAL(activated(QSystemTrayIcon::ActivationReason)), this, SLOT(onTrayIcon_Activated(QSystemTrayIcon::ActivationReason)));
-//        connect(m_trayIcon, SIGNAL(messageClicked()), this, SLOT(onTrayIcon_MessageClicked()));
-//    }
-    DEBUG_MID_LEVEL << Q_FUNC_INFO << "tr";
-
-    connect(ui->listWidget, SIGNAL(currentRowChanged(int)), this, SLOT(changePage(int)));
-    connect(ui->spinBox_GrabSlowdown, SIGNAL(valueChanged(int)), this, SLOT(onGrabSlowdown_valueChanged(int)));
-    connect(ui->spinBox_LuminosityThreshold, SIGNAL(valueChanged(int)), this, SLOT(onLuminosityThreshold_valueChanged(int)));
-    connect(ui->radioButton_MinimumLuminosity, SIGNAL(toggled(bool)), this, SLOT(onMinimumLumosity_toggled(bool)));
-    connect(ui->radioButton_LuminosityDeadZone, SIGNAL(toggled(bool)), this, SLOT(onMinimumLumosity_toggled(bool)));
-    connect(ui->checkBox_GrabIsAvgColors, SIGNAL(toggled(bool)), this, SLOT(onGrabIsAvgColors_toggled(bool)));
-
-    connect(ui->radioButton_GrabWidgetsDontShow, SIGNAL(toggled(bool)), this, SLOT( onDontShowLedWidgets_Toggled(bool)));
-    connect(ui->radioButton_Colored, SIGNAL(toggled(bool)), this, SLOT(onSetColoredLedWidgets(bool)));
-    connect(ui->radioButton_White, SIGNAL(toggled(bool)), this, SLOT(onSetWhiteLedWidgets(bool)));
-
-    connect(ui->radioButton_LiquidColorMoodLampMode, SIGNAL(toggled(bool)), this, SLOT(onMoodLampLiquidMode_Toggled(bool)));
-    connect(ui->horizontalSlider_MoodLampSpeed, SIGNAL(valueChanged(int)), this, SLOT(onMoodLampSpeed_valueChanged(int)));
-
-    // Main options
-    connect(ui->comboBox_LightpackModes, SIGNAL(currentIndexChanged(int)), this, SLOT(onLightpackModes_currentIndexChanged(int)));
-    connect(ui->comboBox_Language, SIGNAL(activated(QString)), this, SLOT(loadTranslation(QString)));
-    connect(ui->pushButton_EnableDisableDevice, SIGNAL(clicked()), this, SLOT(toggleBacklight()));
-
-    // Device options
-    connect(ui->spinBox_DeviceRefreshDelay, SIGNAL(valueChanged(int)), this, SLOT(onDeviceRefreshDelay_valueChanged(int)));
-    connect(ui->spinBox_DeviceSmooth, SIGNAL(valueChanged(int)), this, SLOT(onDeviceSmooth_valueChanged(int)));
-    connect(ui->spinBox_DeviceBrightness, SIGNAL(valueChanged(int)), this, SLOT(onDeviceBrightness_valueChanged(int)));
-    connect(ui->spinBox_DeviceColorDepth, SIGNAL(valueChanged(int)), this, SLOT(onDeviceColorDepth_valueChanged(int)));
-    connect(ui->doubleSpinBox_DeviceGamma, SIGNAL(valueChanged(double)), this, SLOT(onDeviceGammaCorrection_valueChanged(double)));
-    connect(ui->horizontalSlider_GammaCorrection, SIGNAL(valueChanged(int)), this, SLOT(onSliderDeviceGammaCorrection_valueChanged(int)));
-    connect(ui->checkBox_SendDataOnlyIfColorsChanges, SIGNAL(toggled(bool)), this, SLOT(onDeviceSendDataOnlyIfColorsChanged_toggled(bool)));
-
-    // Open Settings file
-    connect(ui->commandLinkButton_OpenSettings, SIGNAL(clicked()), this, SLOT(openCurrentProfile()));
-
-    // Connect profile signals to this slots
-    connect(ui->comboBox_Profiles->lineEdit(), SIGNAL(editingFinished()) /* or returnPressed() */, this, SLOT(profileRename()));
-    connect(ui->comboBox_Profiles, SIGNAL(currentIndexChanged(QString)), this, SLOT(profileSwitch(QString)));
-
-    connect(Settings::settingsSingleton(), SIGNAL(profileLoaded(const QString &)),        this, SLOT(handleProfileLoaded(QString)), Qt::QueuedConnection);
-    connect(Settings::settingsSingleton(), SIGNAL(currentProfileInited(const QString &)), this, SLOT(handleProfileLoaded(QString)), Qt::QueuedConnection);
-
-    connect(Settings::settingsSingleton(), SIGNAL(hotkeyChanged(QString,QKeySequence,QKeySequence)), this, SLOT(onHotkeyChanged(QString,QKeySequence,QKeySequence)));
-    connect(Settings::settingsSingleton(), SIGNAL(lightpackModeChanged(Lightpack::Mode)), this, SLOT(onLightpackModeChanged(Lightpack::Mode)));
-
-    connect(ui->pushButton_ProfileNew, SIGNAL(clicked()), this, SLOT(profileNew()));
-    connect(ui->pushButton_ProfileResetToDefault, SIGNAL(clicked()), this, SLOT(profileResetToDefaultCurrent()));
-    connect(ui->pushButton_DeleteProfile, SIGNAL(clicked()), this, SLOT(profileDeleteCurrent()));
-
-    connect(ui->pushButton_SelectColor, SIGNAL(colorChanged(QColor)), this, SLOT(onMoodLampColor_changed(QColor)));
-    connect(ui->checkBox_ExpertModeEnabled, SIGNAL(toggled(bool)), this, SLOT(onExpertModeEnabled_Toggled(bool)));
-    connect(ui->checkBox_KeepLightsOnAfterExit, SIGNAL(toggled(bool)), this, SLOT(onKeepLightsAfterExit_Toggled(bool)));
-	connect(ui->checkBox_KeepLightsOnAfterLockComputer, SIGNAL(toggled(bool)), this, SLOT(onKeepLightsAfterLock_Toggled(bool)));
-
-    // Dev tab
-    connect(ui->checkBox_EnableDx1011Capture, SIGNAL(toggled(bool)), this, SLOT(onGrabberChanged()));
-#ifdef QT_GRAB_SUPPORT
-    connect(ui->radioButton_GrabQt, SIGNAL(toggled(bool)), this, SLOT(onGrabberChanged()));
-    connect(ui->radioButton_GrabQt_EachWidget, SIGNAL(toggled(bool)), this, SLOT(onGrabberChanged()));
-#endif
-#ifdef WINAPI_GRAB_SUPPORT
-    connect(ui->radioButton_GrabWinAPI, SIGNAL(toggled(bool)), this, SLOT(onGrabberChanged()));
-#endif
-#ifdef WINAPI_EACH_GRAB_SUPPORT
-    connect(ui->radioButton_GrabWinAPI_EachWidget, SIGNAL(toggled(bool)), this, SLOT(onGrabberChanged()));
-#endif
-#ifdef D3D9_GRAB_SUPPORT
-    connect(ui->radioButton_GrabD3D9, SIGNAL(toggled(bool)), this, SLOT(onGrabberChanged()));
-#endif
-#ifdef X11_GRAB_SUPPORT
-    connect(ui->radioButton_GrabX11, SIGNAL(toggled(bool)), this, SLOT(onGrabberChanged()));
-#endif
-#ifdef MAC_OS_CG_GRAB_SUPPORT
-    connect(ui->radioButton_GrabMacCoreGraphics, SIGNAL(toggled(bool)), this, SLOT(onGrabberChanged()));
-#endif
-#ifdef D3D10_GRAB_SUPPORT
-    connect(ui->checkBox_EnableDx1011Capture, SIGNAL(toggled(bool)), this, SLOT(onDx1011CaptureEnabledChanged(bool)));
-#endif
-
-
-    // Dev tab configure API (port, apikey)
-    connect(ui->groupBox_Api, SIGNAL(toggled(bool)), this, SLOT(onEnableApi_Toggled(bool)));
-    connect(ui->lineEdit_ApiPort, SIGNAL(editingFinished()), this, SLOT(onSetApiPort_Clicked()));
-    //connect(ui->checkBox_IsApiAuthEnabled, SIGNAL(toggled(bool)), this, SLOT(onIsApiAuthEnabled_Toggled(bool)));
-    connect(ui->pushButton_GenerateNewApiKey, SIGNAL(clicked()), this, SLOT(onGenerateNewApiKey_Clicked()));
-    connect(ui->lineEdit_ApiKey, SIGNAL(editingFinished()), this, SLOT(onApiKey_EditingFinished()));
-
-    connect(ui->spinBox_LoggingLevel, SIGNAL(valueChanged(int)), this, SLOT(onLoggingLevel_valueChanged(int)));
-    connect(ui->checkBox_PingDeviceEverySecond, SIGNAL(toggled(bool)), this, SLOT(onPingDeviceEverySecond_Toggled(bool)));
-
-    //Plugins
-    //    connected during setupUi by name:
-    //    connect(ui->list_Plugins,SIGNAL(currentRowChanged(int)),this,SLOT(on_list_Plugins_itemClicked(QListWidgetItem *)));
-    //connect(ui->pushButton_ConsolePlugin,SIGNAL(clicked()),this,SLOT(viewPluginConsole()));
-    connect(ui->pushButton_UpPriority, SIGNAL(clicked()), this, SLOT(MoveUpPlugin()));
-    connect(ui->pushButton_DownPriority, SIGNAL(clicked()), this, SLOT(MoveDownPlugin()));
-
-    connect(&m_smoothScrollTimer, SIGNAL(timeout()), this, SLOT(scrollThanks()));
-}
-
-// ----------------------------------------------------------------------------
-// Events
-// ----------------------------------------------------------------------------
-
-void SettingsWindow::changeEvent(QEvent *e)
-{
-    DEBUG_MID_LEVEL << Q_FUNC_INFO << e->type();
-
-    int currentPage = 0;
-    QListWidgetItem * item = NULL;
-    QMainWindow::changeEvent(e);
-    switch (e->type()) {
-    case QEvent::LanguageChange:
-
-        currentPage = ui->listWidget->currentRow();
-        ui->retranslateUi(this);
-        if (m_trayIcon)
-            m_trayIcon->retranslateUi();
-
-        ui->comboBox_LightpackModes->setCurrentIndex(Settings::getLightpackMode() == Lightpack::MoodLampMode ? MoodLampModeIndex : GrabModeIndex);
-
-        setWindowTitle(tr("Prismatik: %1").arg(ui->comboBox_Profiles->lineEdit()->text()));
-
-        ui->listWidget->addItem("dirty hack");
-        item = ui->listWidget->takeItem(ui->listWidget->count()-1);
-        delete item;
-        ui->listWidget->setCurrentRow(currentPage);
-
-
-        ui->comboBox_Language->setItemText(0, tr("System default"));
-
-        updateStatusBar();
-
-        break;
-    default:
-        break;
-    }
-}
-
-void SettingsWindow::closeEvent(QCloseEvent *event)
-{
-    DEBUG_LOW_LEVEL << Q_FUNC_INFO;
-
-    if (m_trayIcon && m_trayIcon->isVisible()) {
-        // Just hide settings
-        hideSettings();
-        event->ignore();
-    }
-    else {
-        // terminate application if we're running in "trayless" mode
-        QApplication::quit();
-    }
-}
-
-void SettingsWindow::onFocus()
-{
-    DEBUG_LOW_LEVEL << Q_FUNC_INFO;
-    if (!ui->radioButton_GrabWidgetsDontShow->isChecked() && ui->comboBox_LightpackModes->currentIndex() == GrabModeIndex) {
-        emit showLedWidgets(true);
-    }
-}
-
-void SettingsWindow::onBlur()
-{
-    DEBUG_LOW_LEVEL << Q_FUNC_INFO;
-    emit showLedWidgets(false);
-}
-
-void SettingsWindow::onKeepLightsAfterExit_Toggled(bool isEnabled)
-{
-    Settings::setKeepLightsOnAfterExit(isEnabled);
-}
-
-void SettingsWindow::onExpertModeEnabled_Toggled(bool isEnabled)
-{
-    Settings::setExpertModeEnabled(isEnabled);
-    updateExpertModeWidgetsVisibility();
-}
-
-void SettingsWindow::updateExpertModeWidgetsVisibility()
-{    
-    if(Settings::isExpertModeEnabled()) {
-        if (ui->tabWidget->indexOf(ui->tabExperimental) < 0)
-            ui->tabWidget->insertTab(4,ui->tabExperimental, tr("Dev tab"));
-        ui->listWidget->setItemHidden(ui->listWidget->item(4),false);
-    } else {
-        ui->tabWidget->removeTab(ui->tabWidget->indexOf(ui->tabExperimental));
-        ui->listWidget->setItemHidden(ui->listWidget->item(4),true);
-    }
-
-    ui->pushButton_ConsolePlugin->setVisible(Settings::isExpertModeEnabled());
-
-    updateDeviceTabWidgetsVisibility();
-}
-
-void SettingsWindow::updateStatusBar() {
-    DEBUG_MID_LEVEL << Q_FUNC_INFO;
-
-    this->labelProfile->setText(tr("Profile: %1").arg(Settings::getCurrentProfileName()));
-    this->labelDevice->setText(tr("Device: %1").arg(Settings::getConnectedDeviceName()));
-    this->labelFPS->setText(tr("FPS: %1").arg(""));
-}
-
-void SettingsWindow::updateDeviceTabWidgetsVisibility()
-{
-    DEBUG_LOW_LEVEL << Q_FUNC_INFO;
-
-    SupportedDevices::DeviceType connectedDevice = Settings::getConnectedDevice();
-
-    switch (connectedDevice)
-    {
-    case SupportedDevices::DeviceTypeVirtual:
-        ui->tabDevices->show();
-        ui->tabDevices->setCurrentWidget(ui->tabDeviceVirtual);
-        // Sync Virtual Leds count with NumberOfLeds field
-        initVirtualLeds(Settings::getNumberOfLeds(SupportedDevices::DeviceTypeVirtual));
-        break;
-
-    case SupportedDevices::DeviceTypeLightpack:
-        ui->tabDevices->show();
-        ui->tabDevices->setCurrentWidget(ui->tabDeviceLightpack);
-        // Sync Virtual Leds count with NumberOfLeds field
-        break;
-
-    default:
-        ui->tabDevices->hide();
-//        qCritical() << Q_FUNC_INFO << "Fail. Unknown connectedDevice ==" << connectedDevice;
-        break;
-    }
-    setDeviceTabWidgetsVisibility(DeviceTab::Lightpack);
-
-}
-
-void SettingsWindow::setDeviceTabWidgetsVisibility(DeviceTab::Options options)
-{
-    DEBUG_LOW_LEVEL << Q_FUNC_INFO << options;
-
-#ifdef QT_NO_DEBUG
-    int majorVersion = getLigtpackFirmwareVersionMajor();
-    bool isShowOldSettings = (majorVersion == 4 || majorVersion == 5) && Settings::isExpertModeEnabled();
-
-    // Show color depth only if lightpack hw4.x or hw5.x
-    ui->label_DeviceColorDepth->setVisible(isShowOldSettings);
-    ui->horizontalSlider_DeviceColorDepth->setVisible(isShowOldSettings);
-    ui->spinBox_DeviceColorDepth->setVisible(isShowOldSettings);
-    ui->pushButton_LightpackColorDepthHelp->setVisible(isShowOldSettings);
-
-    ui->label_DeviceRefreshDelay->setVisible(isShowOldSettings);
-    ui->horizontalSlider_DeviceRefreshDelay->setVisible(isShowOldSettings);
-    ui->spinBox_DeviceRefreshDelay->setVisible(isShowOldSettings);
-    ui->pushButton_LightpackRefreshDelayHelp->setVisible(isShowOldSettings);
-#endif
-}
-
-void SettingsWindow::syncLedDeviceWithSettingsWindow()
-{
-    emit updateBrightness(Settings::getDeviceBrightness());
-    emit updateSmoothSlowdown(Settings::getDeviceSmooth());
-    emit updateGamma(Settings::getDeviceGamma());
-}
-
-int SettingsWindow::getLigtpackFirmwareVersionMajor()
-{
-    DEBUG_MID_LEVEL << Q_FUNC_INFO;
-
-    if (Settings::getConnectedDevice() != SupportedDevices::DeviceTypeLightpack)
-        return -1;
-
-    if (m_deviceFirmwareVersion == DeviceFirmvareVersionUndef)
-        return -1;
-
-    bool ok = false;
-    double version = m_deviceFirmwareVersion.toDouble(&ok);
-
-    if (!ok)
-    {
-        DEBUG_MID_LEVEL << Q_FUNC_INFO << "Convert to double fail. Device firmware version =" << m_deviceFirmwareVersion;
-        return -1;
-    }
-
-    int majorVersion = (int)version;
-
-    DEBUG_LOW_LEVEL << Q_FUNC_INFO << "Prismatik major version:" << majorVersion;
-
-    return majorVersion;
-}
-
-void SettingsWindow::onPostInit() {
-    updateUiFromSettings();
-    this->requestFirmwareVersion();
-    this->m_trayIcon->checkUpdate();
-}
-
-void SettingsWindow::onEnableApi_Toggled(bool isEnabled)
-{
-    DEBUG_LOW_LEVEL << Q_FUNC_INFO << isEnabled;
-
-    Settings::setIsApiEnabled(isEnabled);
-
-}
-
-void SettingsWindow::onApiKey_EditingFinished()
-{
-    DEBUG_LOW_LEVEL << Q_FUNC_INFO;
-
-    QString apikey = ui->lineEdit_ApiKey->text();
-
-    Settings::setApiKey(apikey);
-}
-
-void SettingsWindow::onSetApiPort_Clicked()
-{
-    DEBUG_LOW_LEVEL << Q_FUNC_INFO << ui->lineEdit_ApiPort->text();
-
-    bool ok;
-    int port = ui->lineEdit_ApiPort->text().toInt(&ok);
-
-    if (ok)
-    {
-        Settings::setApiPort(port);
-        emit updateApiPort(port);
-
-        ui->lineEdit_ApiPort->setStyleSheet(this->styleSheet());
-        ui->lineEdit_ApiPort->setToolTip("");
-    } else {
-        QString errorMessage = "Convert to 'int' fail";
-
-        ui->lineEdit_ApiPort->setStyleSheet("background-color:red;");
-        ui->lineEdit_ApiPort->setToolTip(errorMessage);
-
-        qWarning() << Q_FUNC_INFO << errorMessage << "port:" << ui->lineEdit_ApiPort->text();
-    }
-}
-
-void SettingsWindow::onGenerateNewApiKey_Clicked()
-{
-    DEBUG_LOW_LEVEL << Q_FUNC_INFO;
-
-    QString generatedApiKey = QUuid::createUuid().toString();
-
-    ui->lineEdit_ApiKey->setText(generatedApiKey);
-
-    Settings::setApiKey(generatedApiKey);
-}
-
-void SettingsWindow::onLoggingLevel_valueChanged(int value)
-{
-    DEBUG_LOW_LEVEL << Q_FUNC_INFO << value;
-
-    // WARNING: Multithreading bug here with g_debugLevel
-    g_debugLevel = value;
-
-    Settings::setDebugLevel(value);
-}
-
-void SettingsWindow::setDeviceLockViaAPI(DeviceLocked::DeviceLockStatus status,  QList<QString> modules)
-{
-    DEBUG_LOW_LEVEL << Q_FUNC_INFO << status;
-    m_deviceLockStatus = status;
-    m_deviceLockKey = modules;
-
-
-    if (m_deviceLockStatus == DeviceLocked::Unlocked)
-    {
-        syncLedDeviceWithSettingsWindow();
-
-        if (Settings::getLightpackMode() == Lightpack::MoodLampMode && ui->radioButton_LiquidColorMoodLampMode->isChecked())
-        {
-            // Switch off smooth if moodlamp liquid mode
-            emit updateSmoothSlowdown(0);
-        }
-    } else {
-        if (Settings::getLightpackMode() == Lightpack::MoodLampMode && ui->radioButton_LiquidColorMoodLampMode->isChecked())
-        {
-            // Restore smooth slowdown value before change control to API
-            emit updateSmoothSlowdown(Settings::getDeviceSmooth());
-        }
-    }
-
-    startBacklight();
-}
-
-void SettingsWindow::onDx1011CaptureEnabledChanged(bool isEnabled) {
-    DEBUG_LOW_LEVEL << Q_FUNC_INFO << isEnabled;
-
-#ifdef D3D10_GRAB_SUPPORT
-    Settings::setDx1011GrabberEnabled(isEnabled);
-#endif
-}
-void SettingsWindow::setModeChanged(Lightpack::Mode mode)
-{
-    DEBUG_LOW_LEVEL << Q_FUNC_INFO << mode;
-    updateUiFromSettings();
-}
-
-void SettingsWindow::setBacklightStatus(Backlight::Status status)
-{
-    DEBUG_LOW_LEVEL << Q_FUNC_INFO;
-
-    if (m_backlightStatus != Backlight::StatusDeviceError
-            || status == Backlight::StatusOff)
-    {
-        m_backlightStatus = status;
-        emit backlightStatusChanged(m_backlightStatus);
-    }
-
-    startBacklight();
-}
-
-void SettingsWindow::backlightOn()
-{
-    DEBUG_LOW_LEVEL << Q_FUNC_INFO;
-
-    m_backlightStatus = Backlight::StatusOn;
-    emit backlightStatusChanged(m_backlightStatus);
-    startBacklight();
-}
-
-void SettingsWindow::backlightOff()
-{
-    DEBUG_LOW_LEVEL << Q_FUNC_INFO;
-
-    m_backlightStatus = Backlight::StatusOff;
-    emit backlightStatusChanged(m_backlightStatus);
-    startBacklight();
-}
-
-void SettingsWindow::toggleBacklight()
-{
-    DEBUG_LOW_LEVEL << Q_FUNC_INFO;
-
-    switch (m_backlightStatus)
-    {
-    case Backlight::StatusOn:
-        m_backlightStatus = Backlight::StatusOff;
-        break;
-    case Backlight::StatusOff:
-        m_backlightStatus = Backlight::StatusOn;
-        break;
-    case Backlight::StatusDeviceError:
-        m_backlightStatus = Backlight::StatusOff;
-        break;
-    default:
-        qWarning() << Q_FUNC_INFO << "m_backlightStatus contains crap =" << m_backlightStatus;
-        break;
-    }
-
-    emit backlightStatusChanged(m_backlightStatus);
-
-    startBacklight();
-}
-
-void SettingsWindow::toggleBacklightMode()
-{
-    DEBUG_LOW_LEVEL << Q_FUNC_INFO;
-
-    using namespace Lightpack;
-
-    Mode curMode = Settings::getLightpackMode();
-
-    Settings::setLightpackMode(curMode == AmbilightMode ? MoodLampMode : AmbilightMode );
-}
-
-void SettingsWindow::startBacklight()
-{
-    DEBUG_LOW_LEVEL << Q_FUNC_INFO << "m_backlightStatus =" << m_backlightStatus
-                    << "m_deviceLockStatus =" << m_deviceLockStatus;
-
-    if(ui->list_Plugins->count()>0)
-        {
-            int count = ui->list_Plugins->count();
-            for(int index = 0; index < count; index++)
-            {
-                DEBUG_LOW_LEVEL << Q_FUNC_INFO << "check session key";
-                QListWidgetItem * item = ui->list_Plugins->item(index);
-                int indexPlugin =item->data(Qt::UserRole).toUInt();
-                QString key = _plugins[indexPlugin]->Guid();
-                if (m_deviceLockKey.contains(key))
-                {
-                    if (m_deviceLockStatus != DeviceLocked::Api  && m_deviceLockKey.indexOf(key)==0)
-                        m_deviceLockModule = _plugins[indexPlugin]->Name();
-                    if (Settings::isExpertModeEnabled())
-                        item->setText(getPluginName(_plugins[indexPlugin])+" (Lock)");
-                }
-                else
-                    item->setText(getPluginName(_plugins[indexPlugin]));
-            }
-        }
-
-
-    if (m_deviceLockKey.count()==0)
-        m_deviceLockModule = "";
-
-    updateTrayAndActionStates();
-}
-
-void SettingsWindow::nextProfile()
-{
-    DEBUG_LOW_LEVEL << Q_FUNC_INFO;
-    QStringList profiles = Settings::findAllProfiles();
-    QString profile = Settings::getCurrentProfileName();
-
-    int curIndex = profiles.indexOf(profile);
-    int newIndex = (curIndex == profiles.count() - 1) ? 0 : curIndex + 1;
-
-    Settings::loadOrCreateProfile(profiles[newIndex]);
-}
-
-void SettingsWindow::prevProfile()
-{
-    DEBUG_LOW_LEVEL << Q_FUNC_INFO;
-    QStringList profiles = Settings::findAllProfiles();
-    QString profile = Settings::getCurrentProfileName();
-
-    int curIndex = profiles.indexOf(profile);
-    int newIndex = (curIndex == 0) ? profiles.count() - 1 : curIndex - 1;
-
-    Settings::loadOrCreateProfile(profiles[newIndex]);
-}
-
-
-void SettingsWindow::updateTrayAndActionStates()
-{
-    DEBUG_MID_LEVEL << Q_FUNC_INFO;
-
-    if (m_trayIcon== NULL) return;
-
-    switch (m_backlightStatus)
-    {
-    case Backlight::StatusOn:
-        ui->pushButton_EnableDisableDevice->setIcon(QIcon(*m_pixmapCache["off16"]));
-        ui->pushButton_EnableDisableDevice->setText("  " + tr("Turn lights OFF"));
-
-        if (m_deviceLockStatus == DeviceLocked::Api)
-        {
-            m_labelStatusIcon->setPixmap(*m_pixmapCache["lock16"]);
-            if (m_trayIcon)
-                m_trayIcon->setStatus(SysTrayIcon::StatusLockedByApi);
-        } else
-            if (m_deviceLockStatus == DeviceLocked::Plugin)
-            {
-                m_labelStatusIcon->setPixmap(*m_pixmapCache["lock16"]);
-                if (m_trayIcon)
-                    m_trayIcon->setStatus(SysTrayIcon::StatusLockedByPlugin, &m_deviceLockModule);
-            } else {
-                m_labelStatusIcon->setPixmap(*m_pixmapCache["on16"]);
-                if (m_trayIcon)
-                    m_trayIcon->setStatus(SysTrayIcon::StatusOn);
-            }
-        break;
-
-    case Backlight::StatusOff:
-        m_labelStatusIcon->setPixmap(*m_pixmapCache["off16"]);
-        ui->pushButton_EnableDisableDevice->setIcon(QIcon(*m_pixmapCache["on16"]));
-        ui->pushButton_EnableDisableDevice->setText("  " + tr("Turn lights ON"));
-        if (m_trayIcon)
-            m_trayIcon->setStatus(SysTrayIcon::StatusOff);
-        break;
-
-    case Backlight::StatusDeviceError:
-        m_labelStatusIcon->setPixmap(*m_pixmapCache["error16"]);
-        ui->pushButton_EnableDisableDevice->setIcon(QIcon(*m_pixmapCache["off16"]));
-        ui->pushButton_EnableDisableDevice->setText("  " + tr("Turn lights OFF"));
-        if (m_trayIcon)
-            m_trayIcon->setStatus(SysTrayIcon::StatusError);
-        break;
-    default:
-        qWarning() << Q_FUNC_INFO << "m_backlightStatus = " << m_backlightStatus;
-        break;
-    }
-    if (m_trayIcon)
-        m_labelStatusIcon->setToolTip(m_trayIcon->toolTip());
-}
-
-void SettingsWindow::initGrabbersRadioButtonsVisibility()
-{
-#ifndef WINAPI_GRAB_SUPPORT
-    ui->radioButton_GrabWinAPI->setVisible(false);
-#else
-    ui->radioButton_GrabWinAPI->setChecked(true);
-#endif
-#ifndef WINAPI_EACH_SUPPORT
-    ui->radioButton_GrabWinAPI_EachWidget->setVisible(false);
-#endif
-#ifndef D3D9_GRAB_SUPPORT
-    ui->radioButton_GrabD3D9->setVisible(false);
-#endif
-#ifndef D3D10_GRAB_SUPPORT
-    ui->checkBox_EnableDx1011Capture->setVisible(false);
-#endif
-#ifndef X11_GRAB_SUPPORT
-    ui->radioButton_GrabX11->setVisible(false);
-#else
-    ui->radioButton_GrabX11->setChecked(true);
-#endif
-#ifndef MAC_OS_CG_GRAB_SUPPORT
-    ui->radioButton_GrabMacCoreGraphics->setVisible(false);
-#else
-    ui->radioButton_GrabMacCoreGraphics->setChecked(true);
-#endif
-#ifndef QT_GRAB_SUPPORT
-    ui->radioButton_GrabQt->setVisible(false);
-    ui->radioButton_GrabQt_EachWidget->setVisible(false);
-#else
-    ui->radioButton_GrabQt->setChecked(true);
-#endif
-}
-
-// ----------------------------------------------------------------------------
-// Show grabbed colors in another GUI
-// ----------------------------------------------------------------------------
-
-void SettingsWindow::initVirtualLeds(int virtualLedsCount)
-{
-    DEBUG_LOW_LEVEL << Q_FUNC_INFO << virtualLedsCount;
-
-    // Remove all virtual leds from grid layout
-    for (int i = 0; i < m_labelsGrabbedColors.count(); i++)
-    {
-        ui->gridLayout_VirtualLeds->removeWidget(m_labelsGrabbedColors[i]);
-        m_labelsGrabbedColors[i]->deleteLater();
-    }
-
-    m_labelsGrabbedColors.clear();
-
-    for (int i = 0; i < virtualLedsCount; i++)
-    {
-        QLabel *label = new QLabel(this);
-        label->setText(QString::number(i + 1));
-        label->setAlignment(Qt::AlignCenter);
-        label->setAutoFillBackground(true);
-
-        if (m_backlightStatus == Backlight::StatusOff)
-        {
-            // If status off fill labels black:
-            QPalette pal = label->palette();
-            pal.setBrush(QPalette::Window, QBrush(Qt::black));
-            label->setPalette(pal);
-        }
-
-        m_labelsGrabbedColors.append(label);
-
-        int row = i / 10;
-        int col = i % 10;
-
-        ui->gridLayout_VirtualLeds->addWidget(label, row, col);
-    }
-
-    ui->frame_VirtualLeds->update();
-}
-
-void SettingsWindow::updateVirtualLedsColors(const QList<QRgb> & colors)
-{
-    DEBUG_MID_LEVEL << Q_FUNC_INFO;
-
-    if (Settings::getConnectedDevice() != SupportedDevices::DeviceTypeVirtual)
-        return;
-
-    if (colors.count() != m_labelsGrabbedColors.count())
-    {
-        qWarning() << Q_FUNC_INFO << "colors.count()" << colors.count() << "!=" << "m_labelsGrabbedColors.count()" << m_labelsGrabbedColors.count() << "."
-                    << "Cancel updating virtual colors." << sender();
-        return;
-    }
-
-    for (int i = 0; i < colors.count(); i++)
-    {
-        QLabel *label = m_labelsGrabbedColors[i];
-        QColor color(colors[i]);
-
-        QPalette pal = label->palette();
-        pal.setBrush(QPalette::Window, QBrush(color));
-        label->setPalette(pal);
-    }
-}
-
-void SettingsWindow::requestBacklightStatus()
-{
-    emit resultBacklightStatus(m_backlightStatus);
-}
-
-void SettingsWindow::onApiServer_ErrorOnStartListening(QString errorMessage)
-{
-    ui->lineEdit_ApiPort->setStyleSheet("background-color:red;");
-    ui->lineEdit_ApiPort->setToolTip(errorMessage);
-}
-
-void SettingsWindow::onPingDeviceEverySecond_Toggled(bool state)
-{
-    DEBUG_LOW_LEVEL << Q_FUNC_INFO << state;
-
-    Settings::setPingDeviceEverySecond(state);
-
-    // Force update colors on device for start ping device
-    //    m_grabManager->reset();
-    //    m_moodlampManager->reset();
-}
-
-void SettingsWindow::processMessage(const QString &message)
-{
-    DEBUG_LOW_LEVEL << Q_FUNC_INFO << message;
-
-    if (m_trayIcon==NULL) return;
-    m_trayIcon->showMessage(SysTrayIcon::MessageAnotherInstance);
-}
-
-// ----------------------------------------------------------------------------
-// Show / Hide settings and about windows
-// ----------------------------------------------------------------------------
-
-void SettingsWindow::showAbout()
-{
-    DEBUG_LOW_LEVEL << Q_FUNC_INFO;
-
-    emit requestFirmwareVersion();
-
-    ui->tabWidget->setCurrentWidget(ui->tabAbout);
-    this->show();
-
-    m_smoothScrollTimer.setInterval(100);
-    connect(&m_smoothScrollTimer, SIGNAL(timeout()), this, SLOT(scrollThanks()));
-    m_smoothScrollTimer.start();
-}
-
-void SettingsWindow::scrollThanks()
-{
-   QScrollBar *scrollBar = this->ui->textBrowser->verticalScrollBar();
-
-   scrollBar->setValue(scrollBar->value() + 1);
-
-}
-
-void SettingsWindow::showSettings()
-{
-    DEBUG_LOW_LEVEL << Q_FUNC_INFO;
-
-    this->show();
-    this->activateWindow();
-}
-
-void SettingsWindow::hideSettings()
-{
-    DEBUG_LOW_LEVEL << Q_FUNC_INFO;
-
-    emit showLedWidgets(false);
-
-    this->hide();
-}
-
-void SettingsWindow::toggleSettings()
-{
-    if(this->isVisible())
-        hideSettings();
-    else
-        showSettings();
-}
-
-
-// ----------------------------------------------------------------------------
-// Public slots
-// ----------------------------------------------------------------------------
-
-void SettingsWindow::ledDeviceOpenSuccess(bool isSuccess)
-{
-    DEBUG_LOW_LEVEL << Q_FUNC_INFO << isSuccess;
-
-    if (isSuccess)
-    {
-        // Device just connected and for updating colors
-        // we should reset previous saved states
-        //m_grabManager->reset();
-        // m_moodlampManager->reset();
-    }
-
-    ledDeviceCallSuccess(isSuccess);
-}
-
-void SettingsWindow::ledDeviceCallSuccess(bool isSuccess)
-{    
-    DEBUG_MID_LEVEL << Q_FUNC_INFO << isSuccess << m_backlightStatus;
-#if 0
-    DEBUG_LOW_LEVEL << Q_FUNC_INFO << "thread id: " << this->thread()->currentThreadId();
-#endif
-
-    // If Backlight::StatusOff then nothings changed
-
-    if (isSuccess == false)
-    {
-        if (m_backlightStatus == Backlight::StatusOn)
-            m_backlightStatus = Backlight::StatusDeviceError;
-        DEBUG_LOW_LEVEL << Q_FUNC_INFO << "Backlight::StatusDeviceError";
-    } else {
-        if (m_backlightStatus == Backlight::StatusDeviceError)
-            m_backlightStatus = Backlight::StatusOn;
-    }
-}
-
-void SettingsWindow::ledDeviceFirmwareVersionResult(const QString & fwVersion)
-{
-    DEBUG_LOW_LEVEL << Q_FUNC_INFO << fwVersion;
-
-    m_deviceFirmwareVersion = fwVersion;
-
-    QString aboutDialogFirmwareString = m_deviceFirmwareVersion;
-
-    if (Settings::getConnectedDevice() == SupportedDevices::DeviceTypeLightpack)
-    {
-        if (m_deviceFirmwareVersion == "5.0" || m_deviceFirmwareVersion == "4.3")
-        {
-            aboutDialogFirmwareString += QString(" ") +
-                    "(<a href=\"" + LightpackDownloadsPageUrl + "\">" +
-                    tr("update firmware") +
-                    "</a>)";
-
-            if (Settings::isUpdateFirmwareMessageShown() == false)
-            {
-                if (m_trayIcon!=NULL)
-                    m_trayIcon->showMessage(SysTrayIcon::MessageUpdateFirmware);
-                Settings::setUpdateFirmwareMessageShown(true);
-            }
-        }
-    }
-
-    this->setFirmwareVersion(aboutDialogFirmwareString);
-
-    updateDeviceTabWidgetsVisibility();
-}
-
-void SettingsWindow::refreshAmbilightEvaluated(double updateResultMs)
-{    
-    DEBUG_MID_LEVEL << Q_FUNC_INFO << updateResultMs;
-
-    double secs = updateResultMs / 1000;
-    double hz = 0;
-
-    if(secs != 0){
-        hz = 1 / secs;
-    }
-
-    ui->label_GrabFrequency_value->setText(QString::number(hz,'f', 2) /* ms to hz */);
-
-    this->labelFPS->setText(tr("FPS: ")+QString::number(hz,'f', 2) );
-}
-
-// ----------------------------------------------------------------------------
-// UI handlers
-// ----------------------------------------------------------------------------
-
-void SettingsWindow::onGrabberChanged()
-{
-    Grab::GrabberType grabberType = getSelectedGrabberType();
-
-    DEBUG_LOW_LEVEL << Q_FUNC_INFO << "GrabberType: " << grabberType << ", isDx1011CaptureEnabled: " << isDx1011CaptureEnabled();
-
-    Settings::setGrabberType(grabberType);
-}
-
-void SettingsWindow::onGrabSlowdown_valueChanged(int value)
-{
-    DEBUG_LOW_LEVEL << Q_FUNC_INFO << value;
-
-    Settings::setGrabSlowdown(value);
-}
-
-void SettingsWindow::onLuminosityThreshold_valueChanged(int value)
-{
-    DEBUG_LOW_LEVEL << Q_FUNC_INFO << value;
-
-    Settings::setLuminosityThreshold(value);
-}
-
-void SettingsWindow::onMinimumLumosity_toggled(bool value)
-{
-    DEBUG_LOW_LEVEL << Q_FUNC_INFO << value;
-
-    Settings::setMinimumLuminosityEnabled(ui->radioButton_MinimumLuminosity->isChecked());
-}
-
-void SettingsWindow::onGrabIsAvgColors_toggled(bool state)
-{
-    DEBUG_LOW_LEVEL << Q_FUNC_INFO << state;
-
-    Settings::setGrabAvgColorsEnabled(state);
-}
-
-void SettingsWindow::onDeviceRefreshDelay_valueChanged(int value)
-{
-    DEBUG_LOW_LEVEL << Q_FUNC_INFO << value;
-
-    Settings::setDeviceRefreshDelay(value);
-}
-
-void SettingsWindow::onDeviceSmooth_valueChanged(int value)
-{
-    DEBUG_LOW_LEVEL << Q_FUNC_INFO << value;
-
-    Settings::setDeviceSmooth(value);
-}
-
-void SettingsWindow::onDeviceBrightness_valueChanged(int percent)
-{
-    DEBUG_LOW_LEVEL << Q_FUNC_INFO << percent;
-
-    Settings::setDeviceBrightness(percent);
-}
-
-void SettingsWindow::onDeviceColorDepth_valueChanged(int value)
-{
-    DEBUG_LOW_LEVEL << Q_FUNC_INFO << value;
-
-    Settings::setDeviceColorDepth(value);
-}
-
-void SettingsWindow::onDeviceGammaCorrection_valueChanged(double value)
-{
-    DEBUG_LOW_LEVEL << Q_FUNC_INFO << value;
-
-    Settings::setDeviceGamma(value);
-    ui->horizontalSlider_GammaCorrection->setValue(floor((value * 100 + 0.5)));
-    emit updateGamma(Settings::getDeviceGamma());
-}
-
-void SettingsWindow::onSliderDeviceGammaCorrection_valueChanged(int value)
-{
-    DEBUG_LOW_LEVEL << Q_FUNC_INFO << value;
-    Settings::setDeviceGamma(static_cast<double>(value + 0.4) / 100);
-    ui->doubleSpinBox_DeviceGamma->setValue(Settings::getDeviceGamma());
-    emit updateGamma(Settings::getDeviceGamma());
-}
-
-void SettingsWindow::onLightpackModes_currentIndexChanged(int index)
-{
-    DEBUG_LOW_LEVEL << Q_FUNC_INFO << index << sender();
-
-    using namespace Lightpack;
-    if (index >= 0)
-        Settings::setLightpackMode(index == GrabModeIndex ? AmbilightMode : MoodLampMode);
-}
-
-void SettingsWindow::onLightpackModeChanged(Lightpack::Mode mode)
-{
-    DEBUG_LOW_LEVEL << Q_FUNC_INFO << mode << ui->comboBox_LightpackModes->currentIndex();
-
-    switch (mode)
-    {
-    case Lightpack::AmbilightMode:
-        ui->comboBox_LightpackModes->setCurrentIndex(GrabModeIndex);
-        ui->stackedWidget_LightpackModes->setCurrentIndex(GrabModeIndex);
-        emit showLedWidgets(!ui->radioButton_GrabWidgetsDontShow->isChecked() && this->isVisible());
-        if (ui->radioButton_LiquidColorMoodLampMode->isChecked())
-        {
-//             Restore smooth slowdown value
-            emit updateSmoothSlowdown(Settings::getDeviceSmooth());
-        }
-        break;
-
-    case Lightpack::MoodLampMode:
-        ui->comboBox_LightpackModes->setCurrentIndex(MoodLampModeIndex);
-        ui->stackedWidget_LightpackModes->setCurrentIndex(MoodLampModeIndex);
-        emit showLedWidgets(false);
-        if (ui->radioButton_LiquidColorMoodLampMode->isChecked())
-        {
-            // Switch off smooth if moodlamp liquid mode
-            emit updateSmoothSlowdown(0);
-        }
-        break;
-
-    default:
-        DEBUG_LOW_LEVEL << "LightpacckMode unsuppotred value =" << mode;
-        break;
-    }
-    backlightStatusChanged(m_backlightStatus);
-}
-
-void SettingsWindow::onMoodLampColor_changed(QColor color)
-{
-    DEBUG_MID_LEVEL << Q_FUNC_INFO << color;
-    Settings::setMoodLampColor(color);
-}
-
-void SettingsWindow::onMoodLampSpeed_valueChanged(int value)
-{
-    DEBUG_LOW_LEVEL << Q_FUNC_INFO << value;
-    Settings::setMoodLampSpeed(value);
-}
-
-void SettingsWindow::onMoodLampLiquidMode_Toggled(bool checked)
-{
-    DEBUG_LOW_LEVEL << Q_FUNC_INFO << checked;
-
-    Settings::setMoodLampLiquidMode(checked);
-    if (Settings::isMoodLampLiquidMode())
-    {
-        // Liquid color mode
-        ui->pushButton_SelectColor->setEnabled(false);
-        ui->horizontalSlider_MoodLampSpeed->setEnabled(true);
-        ui->label_slowMoodLampSpeed->setEnabled(true);
-        ui->label_fastMoodLampSpeed->setEnabled(true);
-        // Switch off smooth if liquid mode enabled
-        // this helps normal work liquid mode on hw5 and hw4 lightpacks
-        emit updateSmoothSlowdown(0);
-    } else {
-        // Constant color mode
-        ui->pushButton_SelectColor->setEnabled(true);
-        ui->horizontalSlider_MoodLampSpeed->setEnabled(false);
-        ui->label_slowMoodLampSpeed->setEnabled(false);
-        ui->label_fastMoodLampSpeed->setEnabled(false);
-        emit updateSmoothSlowdown(Settings::getDeviceSmooth());
-    }
-}
-
-void SettingsWindow::onDontShowLedWidgets_Toggled(bool checked)
-{
-    DEBUG_LOW_LEVEL << Q_FUNC_INFO << checked;
-    emit showLedWidgets(!checked);
-}
-
-void SettingsWindow::onSetColoredLedWidgets(bool checked)
-{
-    DEBUG_LOW_LEVEL << Q_FUNC_INFO;
-    if (checked)
-        emit setColoredLedWidget(true);
-}
-
-void SettingsWindow::onSetWhiteLedWidgets(bool checked)
-{
-    DEBUG_LOW_LEVEL << Q_FUNC_INFO;
-    if (checked)
-        emit setColoredLedWidget(false);
-}
-
-void SettingsWindow::onDeviceSendDataOnlyIfColorsChanged_toggled(bool state)
-{
-    DEBUG_LOW_LEVEL << Q_FUNC_INFO << state;
-
-    Settings::setSendDataOnlyIfColorsChanges(state);
-}
-
-// ----------------------------------------------------------------------------
-
-void SettingsWindow::openFile(const QString &filePath)
-{
-    DEBUG_LOW_LEVEL << Q_FUNC_INFO;
-
-    QString filePrefix = "file://";
-
-#ifdef Q_OS_WIN
-    filePrefix = "file:///";
-#endif
-
-    QDesktopServices::openUrl(QUrl(filePrefix + filePath, QUrl::TolerantMode));
-}
-
-// ----------------------------------------------------------------------------
-// Profiles
-// ----------------------------------------------------------------------------
-
-void SettingsWindow::openCurrentProfile()
-{
-    DEBUG_LOW_LEVEL << Q_FUNC_INFO;
-
-    openFile(Settings::getCurrentProfilePath());
-}
-
-void SettingsWindow::profileRename()
-{
-    DEBUG_LOW_LEVEL << Q_FUNC_INFO;
-
-    QString configName = ui->comboBox_Profiles->currentText().trimmed();
-    ui->comboBox_Profiles->lineEdit()->setText(configName);
-
-    // Signal editingFinished() will be emited if focus wasn't lost (for example when return pressed),
-    // and profileRename() function will be called again here
-    this->setFocus(Qt::OtherFocusReason);
-
-    if (Settings::getCurrentProfileName() == configName)
-    {
-        DEBUG_LOW_LEVEL << Q_FUNC_INFO << "Nothing has changed";
-        return;
-    }
-
-    if (configName == "")
-    {
-        configName = Settings::getCurrentProfileName();
-        DEBUG_LOW_LEVEL << Q_FUNC_INFO << "Profile name is empty, return back to" << configName;
-    }
-    else
-    {
-        Settings::renameCurrentProfile(configName);
-    }
-
-    ui->comboBox_Profiles->lineEdit()->setText(configName);
-    ui->comboBox_Profiles->setItemText(ui->comboBox_Profiles->currentIndex(), configName);
-}
-
-void SettingsWindow::profileSwitch(const QString & configName)
-{
-    DEBUG_LOW_LEVEL << Q_FUNC_INFO << configName;
-
-    profilesLoadAll();
-
-    int index = ui->comboBox_Profiles->findText(configName);
-
-    if (index < 0)
-    {
-        qCritical() << Q_FUNC_INFO << "Fail find text:" << configName << "in profiles combobox";
-        return;
-    }
-
-    ui->comboBox_Profiles->setCurrentIndex(index);
-
-    if (m_trayIcon)
-        m_trayIcon->updateProfiles();
-
-    Settings::loadOrCreateProfile(configName);
-
-}
-
-void SettingsWindow::handleProfileLoaded(const QString &configName) {
-
-    this->labelProfile->setText(tr("Profile: %1").arg(configName));
-    updateUiFromSettings();
-}
-
-void SettingsWindow::profileTraySwitch(const QString &profileName)
-{
-    DEBUG_LOW_LEVEL << Q_FUNC_INFO << "switch to" << profileName;
-    profileSwitchCombobox(profileName);
-    return;
-}
-
-void SettingsWindow::profileSwitchCombobox(QString profile)
-{
-    int index = ui->comboBox_Profiles->findText(profile);
-    ui->comboBox_Profiles->setCurrentIndex(index);
-}
-
-void SettingsWindow::profileNew()
-{
-    DEBUG_LOW_LEVEL << Q_FUNC_INFO;
-
-    QString profileName = tr("New profile");
-
-    if(ui->comboBox_Profiles->findText(profileName) != -1){
-        int i = 1;
-        while(ui->comboBox_Profiles->findText(profileName +" "+ QString::number(i)) != -1){
-            i++;
-        }
-        profileName += + " " + QString::number(i);
-    }
-
-    ui->comboBox_Profiles->insertItem(0, profileName);
-    ui->comboBox_Profiles->setCurrentIndex(0);
-
-    ui->comboBox_Profiles->lineEdit()->selectAll();
-    ui->comboBox_Profiles->lineEdit()->setFocus(Qt::MouseFocusReason);
-}
-
-void SettingsWindow::profileResetToDefaultCurrent()
-{
-    DEBUG_LOW_LEVEL << Q_FUNC_INFO;
-
-    Settings::resetDefaults();
-
-    // By default backlight is enabled, but make it same as current backlight status for usability purposes
-    Settings::setIsBacklightEnabled(m_backlightStatus != Backlight::StatusOff);
-
-    // Update settings
-    updateUiFromSettings();
-}
-
-void SettingsWindow::profileDeleteCurrent()
-{
-    DEBUG_LOW_LEVEL << Q_FUNC_INFO;
-
-    if(ui->comboBox_Profiles->count() <= 1){
-        qWarning() << "void MainWindow::profileDeleteCurrent(): profiles count ==" << ui->comboBox_Profiles->count();
-        return;
-    }
-
-    // Delete settings file
-    Settings::removeCurrentProfile();
-    // Remove from combobox
-    ui->comboBox_Profiles->removeItem(ui->comboBox_Profiles->currentIndex());
-}
-
-void SettingsWindow::profilesLoadAll()
-{
-    QStringList profiles = Settings::findAllProfiles();
-
-    DEBUG_LOW_LEVEL << Q_FUNC_INFO << "found profiles:" << profiles;
-
-
-    disconnect(ui->comboBox_Profiles, SIGNAL(currentIndexChanged(QString)), this, SLOT(profileSwitch(QString)));
-
-    for (int i = 0; i < profiles.count(); i++)
-    {
-        if (ui->comboBox_Profiles->findText(profiles.at(i)) == -1)
-            ui->comboBox_Profiles->addItem(profiles.at(i));
-    }
-
-    connect(ui->comboBox_Profiles, SIGNAL(currentIndexChanged(QString)), this, SLOT(profileSwitch(QString)));
-}
-
-void SettingsWindow::settingsProfileChanged_UpdateUI(const QString &profileName)
-{
-    DEBUG_LOW_LEVEL << Q_FUNC_INFO;
-
-    setWindowTitle(tr("Prismatik: %1").arg(profileName));
-
-    if (m_backlightStatus == Backlight::StatusOn && m_trayIcon!=NULL)
-        m_trayIcon->updateProfiles();
-
-    if(ui->comboBox_Profiles->count() > 1){
-        ui->pushButton_DeleteProfile->setEnabled(true);
-    }else{
-        ui->pushButton_DeleteProfile->setEnabled(false);
-    }
-}
-
-// ----------------------------------------------------------------------------
-
-void SettingsWindow::initPixmapCache()
-{
-    m_pixmapCache.insert("lock16", new QPixmap(QPixmap(":/icons/lock.png").scaledToWidth(16, Qt::SmoothTransformation)) );
-    m_pixmapCache.insert("on16", new QPixmap(QPixmap(":/icons/on.png").scaledToWidth(16, Qt::SmoothTransformation)) );
-    m_pixmapCache.insert("off16", new QPixmap(QPixmap(":/icons/off.png").scaledToWidth(16, Qt::SmoothTransformation)) );
-    m_pixmapCache.insert("error16", new QPixmap(QPixmap(":/icons/error.png").scaledToWidth(16, Qt::SmoothTransformation)) );
-}
-
-//void SettingsWindow::handleConnectedDeviceChange(const SupportedDevices::DeviceType deviceType) {
-//    this->labelDevice->setText(tr("Device: %1").arg(Settings::getConnectedDeviceName()));
-//    updateUiFromSettings();
-//}
-
-// ----------------------------------------------------------------------------
-// Translate GUI
-// ----------------------------------------------------------------------------
-
-void SettingsWindow::initLanguages()
-{
-    DEBUG_LOW_LEVEL << Q_FUNC_INFO;
-
-    ui->comboBox_Language->clear();
-    ui->comboBox_Language->addItem(tr("System default"));
-    ui->comboBox_Language->addItem("English");
-    ui->comboBox_Language->addItem("Russian");
-    ui->comboBox_Language->addItem("Ukrainian");
-
-    int langIndex = 0; // "System default"
-    QString langSaved = Settings::getLanguage();
-    if(langSaved != "<System>"){
-        langIndex = ui->comboBox_Language->findText(langSaved);
-    }
-    ui->comboBox_Language->setCurrentIndex(langIndex);
-
-    m_translator = NULL;
-}
-
-void SettingsWindow::loadTranslation(const QString & language)
-{
-    DEBUG_LOW_LEVEL << Q_FUNC_INFO << language;
-
-    Settings::setLanguage(language);
-
-    QString locale = QLocale::system().name();
-
-    // add translation to Lightpack.pro TRANSLATIONS
-    // lupdate Lightpack.pro
-    // open linguist and translate application
-    // lrelease Lightpack.pro
-    // add new language to LightpackResources.qrc :/translations/
-    // add new language to MainWindow::initLanguages() function
-    // and only when all this done - append new line
-    // locale - name of translation binary file form resources: %locale%.qm
-    if(ui->comboBox_Language->currentIndex() == 0 /* System */){
-        DEBUG_LOW_LEVEL << "System locale" << locale;
-        Settings::setLanguage(SettingsScope::Main::LanguageDefault);
-    }
-    else if (language == "English") locale = "en_EN"; // :/translations/en_EN.qm
-    else if (language == "Russian") locale = "ru_RU"; // :/translations/ru_RU.qm
-    else if (language == "Ukrainian") locale = "uk_UA"; // :/translations/uk_UA.qm
-    // append line for new language/locale here
-    else {
-        qWarning() << "Language" << language << "not found. Set to default" << SettingsScope::Main::LanguageDefault;
-        DEBUG_LOW_LEVEL << "System locale" << locale;
-
-        Settings::setLanguage(SettingsScope::Main::LanguageDefault);
-    }
-
-    QString pathToLocale = QString(":/translations/") + locale;
-
-    if(m_translator != NULL){
-        qApp->removeTranslator(m_translator);
-        delete m_translator;
-        m_translator = NULL;
-    }
-
-    if(locale == "en_EN" /* default no need to translate */){
-        DEBUG_LOW_LEVEL << "Translation removed, using default locale" << locale;
-        return;
-    }
-
-    m_translator = new QTranslator();
-    if(m_translator->load(pathToLocale)){
-        DEBUG_LOW_LEVEL << Q_FUNC_INFO << "Load translation for locale" << locale;
-        qApp->installTranslator(m_translator);
-    }else{
-        qWarning() << "Fail load translation for locale" << locale << "pathToLocale" << pathToLocale;
-    }
-}
-
-// ----------------------------------------------------------------------------
-// Start grab speed tests
-// ----------------------------------------------------------------------------
-
-void SettingsWindow::startTestsClick()
-{
-    // While testing this function freezes GUI
-    m_speedTest->start();
-}
-
-// ----------------------------------------------------------------------------
-// Create tray icon
-// ----------------------------------------------------------------------------
-
-void SettingsWindow::createTrayIcon()
-{
-    DEBUG_LOW_LEVEL << Q_FUNC_INFO;
-    m_trayIcon = new SysTrayIcon();
-    connect(m_trayIcon, SIGNAL(quit()), this, SLOT(quit()));
-    connect(m_trayIcon, SIGNAL(showSettings()), this, SLOT(showSettings()));
-    connect(m_trayIcon, SIGNAL(toggleSettings()), this, SLOT(toggleSettings()));
-    connect(m_trayIcon, SIGNAL(backlightOn()), this, SLOT(backlightOn()));
-    connect(m_trayIcon, SIGNAL(backlightOff()), this, SLOT(backlightOff()));
-    connect(m_trayIcon, SIGNAL(profileSwitched(QString)), this, SLOT(profileTraySwitch(QString)));
-
-    m_updateTrayTimer = new QTimer(this);
-    m_updateTrayTimer->setInterval(333);
-    connect(m_updateTrayTimer, SIGNAL(timeout()), this, SLOT(updateTrayAndActionStates()));
-
-    m_trayIcon->init();
-    m_updateTrayTimer->start();
-}
-
-void SettingsWindow::updateUiFromSettings()
-{
-    DEBUG_LOW_LEVEL << Q_FUNC_INFO;
-
-    profilesLoadAll();
-
-    ui->comboBox_Profiles->setCurrentIndex(ui->comboBox_Profiles->findText(Settings::getCurrentProfileName()));
-
-    Lightpack::Mode mode = Settings::getLightpackMode();
-    onLightpackModeChanged(mode);
-
-    ui->checkBox_ExpertModeEnabled->setChecked                       (Settings::isExpertModeEnabled());
-
-    ui->checkBox_SendDataOnlyIfColorsChanges->setChecked             (Settings::isSendDataOnlyIfColorsChanges());
-    ui->checkBox_KeepLightsOnAfterExit->setChecked                   (Settings::isKeepLightsOnAfterExit());
-	ui->checkBox_KeepLightsOnAfterLockComputer->setChecked           (Settings::isKeepLightsOnAfterLock());
-    ui->checkBox_PingDeviceEverySecond->setChecked                   (Settings::isPingDeviceEverySecond());
-
-    ui->checkBox_GrabIsAvgColors->setChecked                         (Settings::isGrabAvgColorsEnabled());
-    ui->spinBox_GrabSlowdown->setValue                               (Settings::getGrabSlowdown());
-    ui->spinBox_LuminosityThreshold->setValue                        (Settings::getLuminosityThreshold());
-
-    // Check the selected moodlamp mode (setChecked(false) not working to select another)
-    ui->radioButton_MinimumLuminosity->setChecked                    (Settings::isMinimumLuminosityEnabled());
-    ui->radioButton_LuminosityDeadZone->setChecked                   (!Settings::isMinimumLuminosityEnabled());
-
-    // Check the selected moodlamp mode (setChecked(false) not working to select another)
-    ui->radioButton_ConstantColorMoodLampMode->setChecked            (!Settings::isMoodLampLiquidMode());
-    ui->radioButton_LiquidColorMoodLampMode->setChecked              (Settings::isMoodLampLiquidMode());
-    ui->pushButton_SelectColor->setColor                             (Settings::getMoodLampColor());
-    ui->horizontalSlider_MoodLampSpeed->setValue                     (Settings::getMoodLampSpeed());
-
-    ui->horizontalSlider_DeviceRefreshDelay->setValue                (Settings::getDeviceRefreshDelay());
-    ui->horizontalSlider_DeviceBrightness->setValue                  (Settings::getDeviceBrightness());
-    ui->horizontalSlider_DeviceSmooth->setValue                      (Settings::getDeviceSmooth());
-    ui->horizontalSlider_DeviceColorDepth->setValue                  (Settings::getDeviceColorDepth());
-    ui->doubleSpinBox_DeviceGamma->setValue                          (Settings::getDeviceGamma());
-    ui->horizontalSlider_GammaCorrection->setValue            (floor((Settings::getDeviceGamma() * 100 + 0.5)));
-
-    ui->groupBox_Api->setChecked                                     (Settings::isApiEnabled());
-    ui->lineEdit_ApiPort->setText                    (QString::number(Settings::getApiPort()));
-    ui->lineEdit_ApiKey->setText                                     (Settings::getApiAuthKey());
-    ui->spinBox_LoggingLevel->setValue                               (g_debugLevel);
-
-    switch (Settings::getGrabberType())
-    {
-#ifdef WINAPI_GRAB_SUPPORT
-    case Grab::GrabberTypeWinAPI:
-        ui->radioButton_GrabWinAPI->setChecked(true);
-        break;
-    case Grab::GrabberTypeWinAPIEachWidget:
-        ui->radioButton_GrabWinAPI_EachWidget->setChecked(true);
-        break;
-#endif
-#ifdef D3D9_GRAB_SUPPORT
-    case Grab::GrabberTypeD3D9:
-        ui->radioButton_GrabD3D9->setChecked(true);
-        break;
-#endif
-#ifdef X11_GRAB_SUPPORT
-    case Grab::GrabberTypeX11:
-        ui->radioButton_GrabX11->setChecked(true);
-        break;
-#endif
-#ifdef MAC_OS_CG_GRAB_SUPPORT
-    case Grab::GrabberTypeMacCoreGraphics:
-        ui->radioButton_GrabMacCoreGraphics->setChecked(true);
-        break;
-#endif
-    case Grab::GrabberTypeQtEachWidget:
-        ui->radioButton_GrabQt_EachWidget->setChecked(true);
-        break;
-
-    default:
-        ui->radioButton_GrabQt->setChecked(true);
-    }
-
-#ifdef D3D10_GRAB_SUPPORT
-    ui->checkBox_EnableDx1011Capture->setChecked(Settings::isDx1011GrabberEnabled());
-#endif
-
-    onMoodLampLiquidMode_Toggled(ui->radioButton_LiquidColorMoodLampMode->isChecked());
-    updateExpertModeWidgetsVisibility();
-    onGrabberChanged();
-    settingsProfileChanged_UpdateUI(Settings::getCurrentProfileName());
-}
-
-Grab::GrabberType SettingsWindow::getSelectedGrabberType()
-{
-#ifdef X11_GRAB_SUPPORT
-    if (ui->radioButton_GrabX11->isChecked()) {
-        return Grab::GrabberTypeX11;
-    }
-#endif
-#ifdef WINAPI_GRAB_SUPPORT
-    if (ui->radioButton_GrabWinAPI->isChecked()) {
-        return Grab::GrabberTypeWinAPI;
-    }
-    if (ui->radioButton_GrabWinAPI_EachWidget->isChecked()) {
-        return Grab::GrabberTypeWinAPIEachWidget;
-    }
-#endif
-#ifdef D3D9_GRAB_SUPPORT
-    if (ui->radioButton_GrabD3D9->isChecked()) {
-        return Grab::GrabberTypeD3D9;
-    }
-#endif
-#ifdef MAC_OS_CG_GRAB_SUPPORT
-    if (ui->radioButton_GrabMacCoreGraphics->isChecked()) {
-        return Grab::GrabberTypeMacCoreGraphics;
-    }
-#endif
-
-    if (ui->radioButton_GrabQt_EachWidget->isChecked()) {
-        return Grab::GrabberTypeQtEachWidget;
-    }
-
-    return Grab::GrabberTypeQt;
-}
-
-bool SettingsWindow::isDx1011CaptureEnabled() {
-    return ui->checkBox_EnableDx1011Capture->isChecked();
-}
-
-// ----------------------------------------------------------------------------
-// Quit application
-// ----------------------------------------------------------------------------
-
-void SettingsWindow::quit()
-{
-    if (!ui->checkBox_KeepLightsOnAfterExit->isChecked())
-    {
-        // Process all currently pending signals (which may include updating the color signals)
-        QApplication::processEvents(QEventLoop::AllEvents, 1000);
-
-        emit switchOffLeds();
-        QApplication::processEvents(QEventLoop::AllEvents, 1000);
-    }
-
-    DEBUG_LOW_LEVEL << Q_FUNC_INFO << "trayIcon->hide();";
-
-    if (m_trayIcon!=NULL) {
-        m_trayIcon->hide();
-    }
-
-    DEBUG_LOW_LEVEL << Q_FUNC_INFO << "QApplication::quit();";
-
-    QApplication::quit();
-}
-
-void SettingsWindow::adjustSizeAndMoveCenter()
-{
-    QRect screen = QApplication::desktop()->screenGeometry(this);
-
-    adjustSize();
-    move(screen.width()  / 2 - width()  / 2,
-         screen.height() / 2 - height() / 2);
-    resize(minimumSize());
-}
-
-void SettingsWindow::setFirmwareVersion(const QString &firmwareVersion)
-{
-    DEBUG_LOW_LEVEL << Q_FUNC_INFO;
-
-    this->fimwareVersion = firmwareVersion;
-    versionsUpdate();
-}
-
-void SettingsWindow::versionsUpdate()
-{
-    DEBUG_LOW_LEVEL << Q_FUNC_INFO;
-
-    // Save templete for construct version string
-    QString versionsTemplate = ui->labelVersions->text();
-
-#ifdef GIT_REVISION
-    versionsTemplate = versionsTemplate.arg(
-                QApplication::applicationVersion(),
-                GIT_REVISION,
-                fimwareVersion );
-#else
-    versionsTemplate = versionsTemplate.arg(
-                QApplication::applicationVersion(),
-                "unknown",
-                fimwareVersion );
-    versionsTemplate.remove(QRegExp(" \\([^()]+unknown[^()]+\\)"));
-#endif
-
-    ui->labelVersions->setText( versionsTemplate );
-
-    adjustSize();
-
-    setFixedSize( sizeHint() );
-}
-
-void SettingsWindow::showHelpOf(QObject *object)
-{
-    QCoreApplication::postEvent(object, new QHelpEvent(QEvent::WhatsThis, QPoint(0,0), QCursor::pos()));
-}
-
-void SettingsWindow::on_pushButton_LightpackSmoothnessHelp_clicked()
-{
-    showHelpOf(ui->horizontalSlider_DeviceSmooth);
-}
-
-void SettingsWindow::on_pushButton_LightpackColorDepthHelp_clicked()
-{
-    showHelpOf(ui->horizontalSlider_DeviceColorDepth);
-}
-
-void SettingsWindow::on_pushButton_LightpackRefreshDelayHelp_clicked()
-{
-    showHelpOf(ui->horizontalSlider_DeviceRefreshDelay);
-}
-
-void SettingsWindow::on_pushButton_GammaCorrectionHelp_clicked()
-{
-    showHelpOf(ui->horizontalSlider_GammaCorrection);
-}
-
-void SettingsWindow::on_pushButton_lumosityThresholdHelp_clicked()
-{
-    showHelpOf(ui->horizontalSlider_LuminosityThreshold);
-}
-
-
-bool SettingsWindow::toPriority(Plugin* s1 ,Plugin* s2 )
-{
-    return s1->getPriority() > s2->getPriority();
-}
-
-void SettingsWindow::updatePlugin(QList<Plugin*> plugins)
-{
-    DEBUG_LOW_LEVEL << Q_FUNC_INFO;
-
-
-    _plugins = plugins;
-    // sort priority
-    qSort(_plugins.begin() , _plugins.end(), SettingsWindow::toPriority );
-    ui->list_Plugins->clear();
-    foreach(Plugin* plugin, _plugins){
-        int index = _plugins.indexOf(plugin);
-        QListWidgetItem *item = new QListWidgetItem(getPluginName(plugin));
-        item->setData(Qt::UserRole, index);
-        item->setIcon(plugin->Icon());
-        if (plugin->isEnabled())
-        {
-            item->setCheckState(Qt::Checked);
-        }
-        else
-            item->setCheckState(Qt::Unchecked);
-
-        ui->list_Plugins->addItem(item);
-    }
-
-    ui->pushButton_ReloadPlugins->setEnabled(true);
-
-}
-
-void SettingsWindow::on_list_Plugins_itemClicked(QListWidgetItem* current)
-{
-    DEBUG_LOW_LEVEL << Q_FUNC_INFO;
-
-    bool isEnabled = true;
-
-    if (current->checkState() == Qt::Checked)
-        isEnabled = true;
-    else
-        isEnabled = false;
-
-    int index =current->data(Qt::UserRole).toUInt();
-    if (_plugins[index]->isEnabled() != isEnabled)
-        _plugins[index]->setEnabled(isEnabled);
-
-    pluginSwitch(index);
-}
-
-void SettingsWindow::pluginSwitch(int index)
-{
-    DEBUG_LOW_LEVEL << Q_FUNC_INFO << index;
-
-    if (index == -1)
-    {
-        ui->label_PluginName->setText("");
-        ui->label_PluginAuthor->setText("");
-        ui->label_PluginVersion->setText("");
-        ui->tb_PluginDescription->setText("");
-        ui->label_PluginIcon->setPixmap(QIcon(":/plugin/Plugin.png").pixmap(50,50));
-        return;
-    }
-
-    ui->label_PluginName->setText(_plugins[index]->Name());
-    ui->label_PluginAuthor->setText(_plugins[index]->Author());
-    ui->label_PluginVersion->setText(_plugins[index]->Version());
-    ui->tb_PluginDescription->setText(_plugins[index]->Description());
-    ui->label_PluginIcon->setPixmap(_plugins[index]->Icon().pixmap(50,50));
-
-}
-
-void SettingsWindow::on_pushButton_ReloadPlugins_clicked()
-{
-    foreach(Plugin* plugin, _plugins){
-        plugin->Stop();
-    }
-    ui->list_Plugins->clear();
-    _plugins.clear();
-    ui->pushButton_ReloadPlugins->setEnabled(false);
-    emit reloadPlugins();
-}
-
-void SettingsWindow::MoveUpPlugin() {
-    DEBUG_LOW_LEVEL << Q_FUNC_INFO;
-    int k= ui->list_Plugins->currentRow();
-    if (k==0) return;
-    int n = k-1;
-    QListWidgetItem* pItem = ui->list_Plugins->takeItem(k);
-    ui->list_Plugins->insertItem(n, pItem);
-    ui->list_Plugins->setCurrentRow(n);
-    savePriorityPlugin();
-
-}
-void SettingsWindow::MoveDownPlugin() {
-    DEBUG_LOW_LEVEL << Q_FUNC_INFO;
-    int k= ui->list_Plugins->currentRow();
-    if (k==ui->list_Plugins->count()-1) return;
-    int n = k+1;
-    QListWidgetItem* pItem = ui->list_Plugins->takeItem(k);
-    ui->list_Plugins->insertItem(n, pItem);
-    ui->list_Plugins->setCurrentRow(n);
-    savePriorityPlugin();
-}
-
-void SettingsWindow::savePriorityPlugin()
-{
-    int count = ui->list_Plugins->count();
-    for(int index = 0; index < count; index++)
-    {
-        QListWidgetItem * item = ui->list_Plugins->item(index);
-        int indexPlugin =item->data(Qt::UserRole).toUInt();
-        _plugins[indexPlugin]->setPriority(count - index);
-    }
-}
-
-QString SettingsWindow::getPluginName(const Plugin *plugin) const
-{
-    if (plugin->state() == QProcess::Running) {
-        return plugin->Name().append(" (running)");
-    } else {
-        return plugin->Name().append(" (not running)");
-    }
-}
-
-void SettingsWindow::on_pbRunConfigurationWizard_clicked()
-{
-    getLightpackApp()->free();
-
-#ifdef Q_OS_WIN
-    QString cmdLine;
-    cmdLine.append("\"");
-    cmdLine.append(QApplication::applicationFilePath());
-    cmdLine.append("\"");
-    cmdLine.append(" --wizard");
-    QProcess::startDetached(cmdLine);
-#else
-    QProcess::startDetached(QApplication::applicationFilePath().append(" --wizard"));
-#endif
-
-    quit();
-}
-
-void SettingsWindow::onKeepLightsAfterLock_Toggled(bool isEnabled)
-{
-	Settings::setKeepLightsOnAfterLock(isEnabled);
-}
-=======
-/*
- * SettingsWindow.cpp
- *
- *  Created on: 26.07.2010
- *      Author: Mike Shatohin (brunql)
- *     Project: Lightpack
- *
- *  Lightpack is very simple implementation of the backlight for a laptop
- *
- *  Copyright (c) 2010, 2011 Mike Shatohin, mikeshatohin [at] gmail.com
- *
- *  Lightpack is free software: you can redistribute it and/or modify
- *  it under the terms of the GNU General Public License as published by
- *  the Free Software Foundation, either version 2 of the License, or
- *  (at your option) any later version.
- *
- *  Lightpack is distributed in the hope that it will be useful,
- *  but WITHOUT ANY WARRANTY; without even the implied warranty of
- *  MERCHANTABILITY or FITNESS FOR A PARTICULAR PURPOSE.  See the
- *  GNU General Public License for more details.
- *
- *  You should have received a copy of the GNU General Public License
- *  along with this program.  If not, see <http://www.gnu.org/licenses/>.
- *
- */
-
-#include <QtAlgorithms>
-#include <QtWidgets/QStatusBar>
-#include <QtWidgets/QMenu>
-#include <QtWidgets/QDesktopWidget>
-#include "LightpackApplication.hpp"
-
-#include "SettingsWindow.hpp"
-#include "ui_SettingsWindow.h"
-
-#include "Settings.hpp"
-#include "SpeedTest.hpp"
-#include "ColorButton.hpp"
-#include "LedDeviceManager.hpp"
-#include "enums.hpp"
-#include "debug.h"
-#include "Plugin.hpp"
-#include "systrayicon/SysTrayIcon.hpp"
-#include <QStringBuilder>
-#include <QScrollBar>
-
-
-using namespace SettingsScope;
-
-// ----------------------------------------------------------------------------
-// Lightpack settings window
-// ----------------------------------------------------------------------------
-
-const QString SettingsWindow::DeviceFirmvareVersionUndef = "undef";
-const QString SettingsWindow::LightpackDownloadsPageUrl = "http://code.google.com/p/lightpack/downloads/list";
-
-// Indexes of supported modes listed in ui->comboBox_Modes and ui->stackedWidget_Modes
-const unsigned SettingsWindow::GrabModeIndex = 0;
-const unsigned SettingsWindow::MoodLampModeIndex  = 1;
-
-SettingsWindow::SettingsWindow(QWidget *parent) :
-    QMainWindow(parent),
-    ui(new Ui::SettingsWindow),
-    m_deviceFirmwareVersion(DeviceFirmvareVersionUndef)
-{
-    DEBUG_LOW_LEVEL << Q_FUNC_INFO << "thread id: " << this->thread()->currentThreadId();
-
-    m_trayIcon = NULL   ;
-
-    ui->setupUi(this);
-
-    ui->tabWidget->setCurrentIndex(0);
-
-    setWindowFlags(Qt::Window |
-                   Qt::CustomizeWindowHint |
-                   Qt::WindowCloseButtonHint );
-    setFocus(Qt::OtherFocusReason);
-
-#ifdef Q_OS_LINUX
-    ui->listWidget->setSpacing(0);
-    ui->listWidget->setGridSize(QSize(115, 85));
-#endif
-
-    // Check windows reserved simbols in profile input name
-    QRegExpValidator *validatorProfileName = new QRegExpValidator(QRegExp("[^<>:\"/\\|?*]*"), this);
-    ui->comboBox_Profiles->lineEdit()->setValidator(validatorProfileName);
-
-    QRegExpValidator *validatorApiKey = new QRegExpValidator(QRegExp("[a-zA-Z0-9{}_-]*"), this);
-    ui->lineEdit_ApiKey->setValidator(validatorApiKey);
-
-    m_speedTest = new SpeedTest();
-
-    ui->textBrowser->setSource(QUrl("qrc:/text/cast.html"));
-
-    // hide main tabbar
-    QTabBar* tabBar=ui->tabWidget->findChild<QTabBar*>();
-    tabBar->hide();
-    // hide plugin settings tabbar
-    tabBar=ui->tabDevices->findChild<QTabBar*>();
-    tabBar->hide();
-
-    initPixmapCache();
-
-
-    m_labelStatusIcon = new QLabel(statusBar());
-    m_labelStatusIcon->setStyleSheet("QLabel{margin-right: .5em}");
-    m_labelStatusIcon->setPixmap(Settings::isBacklightEnabled() ? *(m_pixmapCache["on16"]) : *(m_pixmapCache["off16"]));
-    labelProfile = new QLabel(statusBar());
-    labelProfile->setStyleSheet("margin-left:1em");
-    labelDevice = new QLabel(statusBar());
-    labelFPS  = new QLabel(statusBar());
-
-    statusBar()->setStyleSheet("QStatusBar{border-top: 1px solid; border-color: palette(midlight);} QLabel{margin:0.2em}");
-    statusBar()->setSizeGripEnabled(false);
-    statusBar()->addWidget(labelProfile, 4);
-    statusBar()->addWidget(labelDevice, 4);
-    statusBar()->addWidget(labelFPS, 4);
-    statusBar()->addWidget(m_labelStatusIcon, 0);
-
-    updateStatusBar();
-
-    initGrabbersRadioButtonsVisibility();
-    initLanguages();
-    initVirtualLeds(Settings::getNumberOfLeds(SupportedDevices::DeviceTypeVirtual));
-
-    loadTranslation(Settings::getLanguage());
-
-    if (Settings::isBacklightEnabled())
-    {
-        m_backlightStatus = Backlight::StatusOn;
-    } else {
-        m_backlightStatus = Backlight::StatusOff;
-    }
-
-    emit backlightStatusChanged(m_backlightStatus);
-
-    m_deviceLockStatus = DeviceLocked::Unlocked;
-
-    adjustSizeAndMoveCenter();
-
-    DEBUG_LOW_LEVEL << Q_FUNC_INFO << "initialized";
-}
-
-void SettingsWindow::changePage(int page)
-{
-    DEBUG_LOW_LEVEL << Q_FUNC_INFO << page;
-    int targetPage;
-    if (page > ui->tabWidget->count()-1)
-        targetPage = page-1;
-    else
-        targetPage = page;
-
-    ui->tabWidget->setCurrentIndex(page);
-    if (targetPage == 5) {
-        ui->textBrowser->verticalScrollBar()->setValue(0);
-        m_smoothScrollTimer.setInterval(100);
-        m_smoothScrollTimer.start();
-    } else {
-        m_smoothScrollTimer.stop();
-    }
-
-}
-
-SettingsWindow::~SettingsWindow()
-{
-    DEBUG_LOW_LEVEL << Q_FUNC_INFO;
-    if (m_trayIcon)
-        delete m_trayIcon;
-
-    delete ui;
-}
-
-void SettingsWindow::connectSignalsSlots()
-{
-    DEBUG_LOW_LEVEL << Q_FUNC_INFO;
-
-//    if (m_trayIcon!=NULL)
-//    {
-//        connect(m_trayIcon, SIGNAL(activated(QSystemTrayIcon::ActivationReason)), this, SLOT(onTrayIcon_Activated(QSystemTrayIcon::ActivationReason)));
-//        connect(m_trayIcon, SIGNAL(messageClicked()), this, SLOT(onTrayIcon_MessageClicked()));
-//    }
-    DEBUG_MID_LEVEL << Q_FUNC_INFO << "tr";
-
-    connect(ui->listWidget, SIGNAL(currentRowChanged(int)), this, SLOT(changePage(int)));
-    connect(ui->spinBox_GrabSlowdown, SIGNAL(valueChanged(int)), this, SLOT(onGrabSlowdown_valueChanged(int)));
-    connect(ui->spinBox_LuminosityThreshold, SIGNAL(valueChanged(int)), this, SLOT(onLuminosityThreshold_valueChanged(int)));
-    connect(ui->radioButton_MinimumLuminosity, SIGNAL(toggled(bool)), this, SLOT(onMinimumLumosity_toggled(bool)));
-    connect(ui->radioButton_LuminosityDeadZone, SIGNAL(toggled(bool)), this, SLOT(onMinimumLumosity_toggled(bool)));
-    connect(ui->checkBox_GrabIsAvgColors, SIGNAL(toggled(bool)), this, SLOT(onGrabIsAvgColors_toggled(bool)));
-
-    connect(ui->radioButton_GrabWidgetsDontShow, SIGNAL(toggled(bool)), this, SLOT( onDontShowLedWidgets_Toggled(bool)));
-    connect(ui->radioButton_Colored, SIGNAL(toggled(bool)), this, SLOT(onSetColoredLedWidgets(bool)));
-    connect(ui->radioButton_White, SIGNAL(toggled(bool)), this, SLOT(onSetWhiteLedWidgets(bool)));
-
-    connect(ui->radioButton_LiquidColorMoodLampMode, SIGNAL(toggled(bool)), this, SLOT(onMoodLampLiquidMode_Toggled(bool)));
-    connect(ui->horizontalSlider_MoodLampSpeed, SIGNAL(valueChanged(int)), this, SLOT(onMoodLampSpeed_valueChanged(int)));
-
-    // Main options
-    connect(ui->comboBox_LightpackModes, SIGNAL(currentIndexChanged(int)), this, SLOT(onLightpackModes_currentIndexChanged(int)));
-    connect(ui->comboBox_Language, SIGNAL(activated(QString)), this, SLOT(loadTranslation(QString)));
-    connect(ui->pushButton_EnableDisableDevice, SIGNAL(clicked()), this, SLOT(toggleBacklight()));
-
-    // Device options
-    connect(ui->spinBox_DeviceRefreshDelay, SIGNAL(valueChanged(int)), this, SLOT(onDeviceRefreshDelay_valueChanged(int)));
-    connect(ui->spinBox_DeviceSmooth, SIGNAL(valueChanged(int)), this, SLOT(onDeviceSmooth_valueChanged(int)));
-    connect(ui->spinBox_DeviceBrightness, SIGNAL(valueChanged(int)), this, SLOT(onDeviceBrightness_valueChanged(int)));
-    connect(ui->spinBox_DeviceColorDepth, SIGNAL(valueChanged(int)), this, SLOT(onDeviceColorDepth_valueChanged(int)));
-    connect(ui->doubleSpinBox_DeviceGamma, SIGNAL(valueChanged(double)), this, SLOT(onDeviceGammaCorrection_valueChanged(double)));
-    connect(ui->horizontalSlider_GammaCorrection, SIGNAL(valueChanged(int)), this, SLOT(onSliderDeviceGammaCorrection_valueChanged(int)));
-    connect(ui->checkBox_SendDataOnlyIfColorsChanges, SIGNAL(toggled(bool)), this, SLOT(onDeviceSendDataOnlyIfColorsChanged_toggled(bool)));
-
-    // Open Settings file
-    connect(ui->commandLinkButton_OpenSettings, SIGNAL(clicked()), this, SLOT(openCurrentProfile()));
-
-    // Connect profile signals to this slots
-    connect(ui->comboBox_Profiles->lineEdit(), SIGNAL(editingFinished()) /* or returnPressed() */, this, SLOT(profileRename()));
-    connect(ui->comboBox_Profiles, SIGNAL(currentIndexChanged(QString)), this, SLOT(profileSwitch(QString)));
-
-    connect(Settings::settingsSingleton(), SIGNAL(profileLoaded(const QString &)),        this, SLOT(handleProfileLoaded(QString)), Qt::QueuedConnection);
-    connect(Settings::settingsSingleton(), SIGNAL(currentProfileInited(const QString &)), this, SLOT(handleProfileLoaded(QString)), Qt::QueuedConnection);
-
-    connect(Settings::settingsSingleton(), SIGNAL(hotkeyChanged(QString,QKeySequence,QKeySequence)), this, SLOT(onHotkeyChanged(QString,QKeySequence,QKeySequence)));
-    connect(Settings::settingsSingleton(), SIGNAL(lightpackModeChanged(Lightpack::Mode)), this, SLOT(onLightpackModeChanged(Lightpack::Mode)));
-
-    connect(ui->pushButton_ProfileNew, SIGNAL(clicked()), this, SLOT(profileNew()));
-    connect(ui->pushButton_ProfileResetToDefault, SIGNAL(clicked()), this, SLOT(profileResetToDefaultCurrent()));
-    connect(ui->pushButton_DeleteProfile, SIGNAL(clicked()), this, SLOT(profileDeleteCurrent()));
-
-    connect(ui->pushButton_SelectColor, SIGNAL(colorChanged(QColor)), this, SLOT(onMoodLampColor_changed(QColor)));
-    connect(ui->checkBox_ExpertModeEnabled, SIGNAL(toggled(bool)), this, SLOT(onExpertModeEnabled_Toggled(bool)));
-    connect(ui->checkBox_KeepLightsOnAfterExit, SIGNAL(toggled(bool)), this, SLOT(onKeepLightsAfterExit_Toggled(bool)));
-	connect(ui->checkBox_KeepLightsOnAfterLockComputer, SIGNAL(toggled(bool)), this, SLOT(onKeepLightsAfterLock_Toggled(bool)));
-
-    // Dev tab
-    connect(ui->checkBox_EnableDx1011Capture, SIGNAL(toggled(bool)), this, SLOT(onGrabberChanged()));
-#ifdef QT_GRAB_SUPPORT
-    connect(ui->radioButton_GrabQt, SIGNAL(toggled(bool)), this, SLOT(onGrabberChanged()));
-    connect(ui->radioButton_GrabQt_EachWidget, SIGNAL(toggled(bool)), this, SLOT(onGrabberChanged()));
-#endif
-#ifdef WINAPI_GRAB_SUPPORT
-    connect(ui->radioButton_GrabWinAPI, SIGNAL(toggled(bool)), this, SLOT(onGrabberChanged()));
-#endif
-#ifdef WINAPI_EACH_GRAB_SUPPORT
-    connect(ui->radioButton_GrabWinAPI_EachWidget, SIGNAL(toggled(bool)), this, SLOT(onGrabberChanged()));
-#endif
-#ifdef D3D9_GRAB_SUPPORT
-    connect(ui->radioButton_GrabD3D9, SIGNAL(toggled(bool)), this, SLOT(onGrabberChanged()));
-#endif
-#ifdef X11_GRAB_SUPPORT
-    connect(ui->radioButton_GrabX11, SIGNAL(toggled(bool)), this, SLOT(onGrabberChanged()));
-#endif
-#ifdef MAC_OS_CG_GRAB_SUPPORT
-    connect(ui->radioButton_GrabMacCoreGraphics, SIGNAL(toggled(bool)), this, SLOT(onGrabberChanged()));
-#endif
-#ifdef D3D10_GRAB_SUPPORT
-    connect(ui->checkBox_EnableDx1011Capture, SIGNAL(toggled(bool)), this, SLOT(onDx1011CaptureEnabledChanged(bool)));
-#endif
-
-
-    // Dev tab configure API (port, apikey)
-    connect(ui->groupBox_Api, SIGNAL(toggled(bool)), this, SLOT(onEnableApi_Toggled(bool)));
-    connect(ui->lineEdit_ApiPort, SIGNAL(editingFinished()), this, SLOT(onSetApiPort_Clicked()));
-    //connect(ui->checkBox_IsApiAuthEnabled, SIGNAL(toggled(bool)), this, SLOT(onIsApiAuthEnabled_Toggled(bool)));
-    connect(ui->pushButton_GenerateNewApiKey, SIGNAL(clicked()), this, SLOT(onGenerateNewApiKey_Clicked()));
-    connect(ui->lineEdit_ApiKey, SIGNAL(editingFinished()), this, SLOT(onApiKey_EditingFinished()));
-
-    connect(ui->spinBox_LoggingLevel, SIGNAL(valueChanged(int)), this, SLOT(onLoggingLevel_valueChanged(int)));
-    connect(ui->checkBox_PingDeviceEverySecond, SIGNAL(toggled(bool)), this, SLOT(onPingDeviceEverySecond_Toggled(bool)));
-
-    //Plugins
-    //    connected during setupUi by name:
-    //    connect(ui->list_Plugins,SIGNAL(currentRowChanged(int)),this,SLOT(on_list_Plugins_itemClicked(QListWidgetItem *)));
-    //connect(ui->pushButton_ConsolePlugin,SIGNAL(clicked()),this,SLOT(viewPluginConsole()));
-    connect(ui->pushButton_UpPriority, SIGNAL(clicked()), this, SLOT(MoveUpPlugin()));
-    connect(ui->pushButton_DownPriority, SIGNAL(clicked()), this, SLOT(MoveDownPlugin()));
-
-    connect(&m_smoothScrollTimer, SIGNAL(timeout()), this, SLOT(scrollThanks()));
-}
-
-// ----------------------------------------------------------------------------
-// Events
-// ----------------------------------------------------------------------------
-
-void SettingsWindow::changeEvent(QEvent *e)
-{
-    DEBUG_MID_LEVEL << Q_FUNC_INFO << e->type();
-
-    int currentPage = 0;
-    QListWidgetItem * item = NULL;
-    QMainWindow::changeEvent(e);
-    switch (e->type()) {
-    case QEvent::LanguageChange:
-
-        currentPage = ui->listWidget->currentRow();
-        ui->retranslateUi(this);
-        if (m_trayIcon)
-            m_trayIcon->retranslateUi();
-
-        ui->comboBox_LightpackModes->setCurrentIndex(Settings::getLightpackMode() == Lightpack::MoodLampMode ? MoodLampModeIndex : GrabModeIndex);
-
-        setWindowTitle(tr("Prismatik: %1").arg(ui->comboBox_Profiles->lineEdit()->text()));
-
-        ui->listWidget->addItem("dirty hack");
-        item = ui->listWidget->takeItem(ui->listWidget->count()-1);
-        delete item;
-        ui->listWidget->setCurrentRow(currentPage);
-
-
-        ui->comboBox_Language->setItemText(0, tr("System default"));
-
-        updateStatusBar();
-
-        break;
-    default:
-        break;
-    }
-}
-
-void SettingsWindow::closeEvent(QCloseEvent *event)
-{
-    DEBUG_LOW_LEVEL << Q_FUNC_INFO;
-
-    if (m_trayIcon && m_trayIcon->isVisible()) {
-        // Just hide settings
-        hideSettings();
-        event->ignore();
-    }
-    else {
-        // terminate application if we're running in "trayless" mode
-        QApplication::quit();
-    }
-}
-
-void SettingsWindow::onFocus()
-{
-    DEBUG_LOW_LEVEL << Q_FUNC_INFO;
-    if (!ui->radioButton_GrabWidgetsDontShow->isChecked() && ui->comboBox_LightpackModes->currentIndex() == GrabModeIndex) {
-        emit showLedWidgets(true);
-    }
-}
-
-void SettingsWindow::onBlur()
-{
-    DEBUG_LOW_LEVEL << Q_FUNC_INFO;
-    emit showLedWidgets(false);
-}
-
-void SettingsWindow::onKeepLightsAfterExit_Toggled(bool isEnabled)
-{
-    Settings::setKeepLightsOnAfterExit(isEnabled);
-}
-
-void SettingsWindow::onExpertModeEnabled_Toggled(bool isEnabled)
-{
-    Settings::setExpertModeEnabled(isEnabled);
-    updateExpertModeWidgetsVisibility();
-}
-
-void SettingsWindow::updateExpertModeWidgetsVisibility()
-{    
-    if(Settings::isExpertModeEnabled()) {
-        if (ui->tabWidget->indexOf(ui->tabExperimental) < 0)
-            ui->tabWidget->insertTab(4,ui->tabExperimental, tr("Dev tab"));
-        ui->listWidget->setItemHidden(ui->listWidget->item(4),false);
-    } else {
-        ui->tabWidget->removeTab(ui->tabWidget->indexOf(ui->tabExperimental));
-        ui->listWidget->setItemHidden(ui->listWidget->item(4),true);
-    }
-
-    ui->pushButton_ConsolePlugin->setVisible(Settings::isExpertModeEnabled());
-
-    updateDeviceTabWidgetsVisibility();
-}
-
-void SettingsWindow::updateStatusBar() {
-    DEBUG_MID_LEVEL << Q_FUNC_INFO;
-
-    this->labelProfile->setText(tr("Profile: %1").arg(Settings::getCurrentProfileName()));
-    this->labelDevice->setText(tr("Device: %1").arg(Settings::getConnectedDeviceName()));
-    this->labelFPS->setText(tr("FPS: %1").arg(""));
-}
-
-void SettingsWindow::updateDeviceTabWidgetsVisibility()
-{
-    DEBUG_LOW_LEVEL << Q_FUNC_INFO;
-
-    SupportedDevices::DeviceType connectedDevice = Settings::getConnectedDevice();
-
-    switch (connectedDevice)
-    {
-    case SupportedDevices::DeviceTypeVirtual:
-        ui->tabDevices->show();
-        ui->tabDevices->setCurrentWidget(ui->tabDeviceVirtual);
-        // Sync Virtual Leds count with NumberOfLeds field
-        initVirtualLeds(Settings::getNumberOfLeds(SupportedDevices::DeviceTypeVirtual));
-        break;
-
-    case SupportedDevices::DeviceTypeLightpack:
-        ui->tabDevices->show();
-        ui->tabDevices->setCurrentWidget(ui->tabDeviceLightpack);
-        // Sync Virtual Leds count with NumberOfLeds field
-        break;
-
-    default:
-        ui->tabDevices->hide();
-//        qCritical() << Q_FUNC_INFO << "Fail. Unknown connectedDevice ==" << connectedDevice;
-        break;
-    }
-    setDeviceTabWidgetsVisibility(DeviceTab::Lightpack);
-
-}
-
-void SettingsWindow::setDeviceTabWidgetsVisibility(DeviceTab::Options options)
-{
-    DEBUG_LOW_LEVEL << Q_FUNC_INFO << options;
-
-#ifdef QT_NO_DEBUG
-    int majorVersion = getLigtpackFirmwareVersionMajor();
-    bool isShowOldSettings = (majorVersion == 4 || majorVersion == 5) && Settings::isExpertModeEnabled();
-
-    // Show color depth only if lightpack hw4.x or hw5.x
-    ui->label_DeviceColorDepth->setVisible(isShowOldSettings);
-    ui->horizontalSlider_DeviceColorDepth->setVisible(isShowOldSettings);
-    ui->spinBox_DeviceColorDepth->setVisible(isShowOldSettings);
-    ui->pushButton_LightpackColorDepthHelp->setVisible(isShowOldSettings);
-
-    ui->label_DeviceRefreshDelay->setVisible(isShowOldSettings);
-    ui->horizontalSlider_DeviceRefreshDelay->setVisible(isShowOldSettings);
-    ui->spinBox_DeviceRefreshDelay->setVisible(isShowOldSettings);
-    ui->pushButton_LightpackRefreshDelayHelp->setVisible(isShowOldSettings);
-#endif
-}
-
-void SettingsWindow::syncLedDeviceWithSettingsWindow()
-{
-    emit updateBrightness(Settings::getDeviceBrightness());
-    emit updateSmoothSlowdown(Settings::getDeviceSmooth());
-    emit updateGamma(Settings::getDeviceGamma());
-}
-
-int SettingsWindow::getLigtpackFirmwareVersionMajor()
-{
-    DEBUG_MID_LEVEL << Q_FUNC_INFO;
-
-    if (Settings::getConnectedDevice() != SupportedDevices::DeviceTypeLightpack)
-        return -1;
-
-    if (m_deviceFirmwareVersion == DeviceFirmvareVersionUndef)
-        return -1;
-
-    bool ok = false;
-    double version = m_deviceFirmwareVersion.toDouble(&ok);
-
-    if (!ok)
-    {
-        DEBUG_MID_LEVEL << Q_FUNC_INFO << "Convert to double fail. Device firmware version =" << m_deviceFirmwareVersion;
-        return -1;
-    }
-
-    int majorVersion = (int)version;
-
-    DEBUG_LOW_LEVEL << Q_FUNC_INFO << "Prismatik major version:" << majorVersion;
-
-    return majorVersion;
-}
-
-void SettingsWindow::onPostInit() {
-    updateUiFromSettings();
-    this->requestFirmwareVersion();
-    this->m_trayIcon->checkUpdate();
-}
-
-void SettingsWindow::onEnableApi_Toggled(bool isEnabled)
-{
-    DEBUG_LOW_LEVEL << Q_FUNC_INFO << isEnabled;
-
-    Settings::setIsApiEnabled(isEnabled);
-
-}
-
-void SettingsWindow::onApiKey_EditingFinished()
-{
-    DEBUG_LOW_LEVEL << Q_FUNC_INFO;
-
-    QString apikey = ui->lineEdit_ApiKey->text();
-
-    Settings::setApiKey(apikey);
-}
-
-void SettingsWindow::onSetApiPort_Clicked()
-{
-    DEBUG_LOW_LEVEL << Q_FUNC_INFO << ui->lineEdit_ApiPort->text();
-
-    bool ok;
-    int port = ui->lineEdit_ApiPort->text().toInt(&ok);
-
-    if (ok)
-    {
-        Settings::setApiPort(port);
-        emit updateApiPort(port);
-
-        ui->lineEdit_ApiPort->setStyleSheet(this->styleSheet());
-        ui->lineEdit_ApiPort->setToolTip("");
-    } else {
-        QString errorMessage = "Convert to 'int' fail";
-
-        ui->lineEdit_ApiPort->setStyleSheet("background-color:red;");
-        ui->lineEdit_ApiPort->setToolTip(errorMessage);
-
-        qWarning() << Q_FUNC_INFO << errorMessage << "port:" << ui->lineEdit_ApiPort->text();
-    }
-}
-
-void SettingsWindow::onGenerateNewApiKey_Clicked()
-{
-    DEBUG_LOW_LEVEL << Q_FUNC_INFO;
-
-    QString generatedApiKey = QUuid::createUuid().toString();
-
-    ui->lineEdit_ApiKey->setText(generatedApiKey);
-
-    Settings::setApiKey(generatedApiKey);
-}
-
-void SettingsWindow::onLoggingLevel_valueChanged(int value)
-{
-    DEBUG_LOW_LEVEL << Q_FUNC_INFO << value;
-
-    // WARNING: Multithreading bug here with g_debugLevel
-    g_debugLevel = value;
-
-    Settings::setDebugLevel(value);
-}
-
-void SettingsWindow::setDeviceLockViaAPI(DeviceLocked::DeviceLockStatus status,  QList<QString> modules)
-{
-    DEBUG_LOW_LEVEL << Q_FUNC_INFO << status;
-    m_deviceLockStatus = status;
-    m_deviceLockKey = modules;
-
-
-    if (m_deviceLockStatus == DeviceLocked::Unlocked)
-    {
-        syncLedDeviceWithSettingsWindow();
-
-        if (Settings::getLightpackMode() == Lightpack::MoodLampMode && ui->radioButton_LiquidColorMoodLampMode->isChecked())
-        {
-            // Switch off smooth if moodlamp liquid mode
-            emit updateSmoothSlowdown(0);
-        }
-    } else {
-        if (Settings::getLightpackMode() == Lightpack::MoodLampMode && ui->radioButton_LiquidColorMoodLampMode->isChecked())
-        {
-            // Restore smooth slowdown value before change control to API
-            emit updateSmoothSlowdown(Settings::getDeviceSmooth());
-        }
-    }
-
-    startBacklight();
-}
-
-void SettingsWindow::onDx1011CaptureEnabledChanged(bool isEnabled) {
-    DEBUG_LOW_LEVEL << Q_FUNC_INFO << isEnabled;
-
-#ifdef D3D10_GRAB_SUPPORT
-    Settings::setDx1011GrabberEnabled(isEnabled);
-#endif
-}
-void SettingsWindow::setModeChanged(Lightpack::Mode mode)
-{
-    DEBUG_LOW_LEVEL << Q_FUNC_INFO << mode;
-    updateUiFromSettings();
-}
-
-void SettingsWindow::setBacklightStatus(Backlight::Status status)
-{
-    DEBUG_LOW_LEVEL << Q_FUNC_INFO;
-
-    if (m_backlightStatus != Backlight::StatusDeviceError
-            || status == Backlight::StatusOff)
-    {
-        m_backlightStatus = status;
-        emit backlightStatusChanged(m_backlightStatus);
-    }
-
-    startBacklight();
-}
-
-void SettingsWindow::backlightOn()
-{
-    DEBUG_LOW_LEVEL << Q_FUNC_INFO;
-
-    m_backlightStatus = Backlight::StatusOn;
-    emit backlightStatusChanged(m_backlightStatus);
-    startBacklight();
-}
-
-void SettingsWindow::backlightOff()
-{
-    DEBUG_LOW_LEVEL << Q_FUNC_INFO;
-
-    m_backlightStatus = Backlight::StatusOff;
-    emit backlightStatusChanged(m_backlightStatus);
-    startBacklight();
-}
-
-void SettingsWindow::toggleBacklight()
-{
-    DEBUG_LOW_LEVEL << Q_FUNC_INFO;
-
-    switch (m_backlightStatus)
-    {
-    case Backlight::StatusOn:
-        m_backlightStatus = Backlight::StatusOff;
-        break;
-    case Backlight::StatusOff:
-        m_backlightStatus = Backlight::StatusOn;
-        break;
-    case Backlight::StatusDeviceError:
-        m_backlightStatus = Backlight::StatusOff;
-        break;
-    default:
-        qWarning() << Q_FUNC_INFO << "m_backlightStatus contains crap =" << m_backlightStatus;
-        break;
-    }
-
-    emit backlightStatusChanged(m_backlightStatus);
-
-    startBacklight();
-}
-
-void SettingsWindow::toggleBacklightMode()
-{
-    DEBUG_LOW_LEVEL << Q_FUNC_INFO;
-
-    using namespace Lightpack;
-
-    Mode curMode = Settings::getLightpackMode();
-
-    Settings::setLightpackMode(curMode == AmbilightMode ? MoodLampMode : AmbilightMode );
-}
-
-void SettingsWindow::startBacklight()
-{
-    DEBUG_LOW_LEVEL << Q_FUNC_INFO << "m_backlightStatus =" << m_backlightStatus
-                    << "m_deviceLockStatus =" << m_deviceLockStatus;
-
-    if(ui->list_Plugins->count()>0)
-        {
-            int count = ui->list_Plugins->count();
-            for(int index = 0; index < count; index++)
-            {
-                DEBUG_LOW_LEVEL << Q_FUNC_INFO << "check session key";
-                QListWidgetItem * item = ui->list_Plugins->item(index);
-                int indexPlugin =item->data(Qt::UserRole).toUInt();
-                QString key = _plugins[indexPlugin]->Guid();
-                if (m_deviceLockKey.contains(key))
-                {
-                    if (m_deviceLockStatus != DeviceLocked::Api  && m_deviceLockKey.indexOf(key)==0)
-                        m_deviceLockModule = _plugins[indexPlugin]->Name();
-                    if (Settings::isExpertModeEnabled())
-                        item->setText(_plugins[indexPlugin]->Name()+" (Lock)");
-                }
-                else
-                    item->setText(_plugins[indexPlugin]->Name());
-            }
-        }
-
-
-    if (m_deviceLockKey.count()==0)
-        m_deviceLockModule = "";
-
-    updateTrayAndActionStates();
-}
-
-void SettingsWindow::nextProfile()
-{
-    DEBUG_LOW_LEVEL << Q_FUNC_INFO;
-    QStringList profiles = Settings::findAllProfiles();
-    QString profile = Settings::getCurrentProfileName();
-
-    int curIndex = profiles.indexOf(profile);
-    int newIndex = (curIndex == profiles.count() - 1) ? 0 : curIndex + 1;
-
-    Settings::loadOrCreateProfile(profiles[newIndex]);
-}
-
-void SettingsWindow::prevProfile()
-{
-    DEBUG_LOW_LEVEL << Q_FUNC_INFO;
-    QStringList profiles = Settings::findAllProfiles();
-    QString profile = Settings::getCurrentProfileName();
-
-    int curIndex = profiles.indexOf(profile);
-    int newIndex = (curIndex == 0) ? profiles.count() - 1 : curIndex - 1;
-
-    Settings::loadOrCreateProfile(profiles[newIndex]);
-}
-
-
-void SettingsWindow::updateTrayAndActionStates()
-{
-    DEBUG_MID_LEVEL << Q_FUNC_INFO;
-
-    if (m_trayIcon== NULL) return;
-
-    switch (m_backlightStatus)
-    {
-    case Backlight::StatusOn:
-        ui->pushButton_EnableDisableDevice->setIcon(QIcon(*m_pixmapCache["off16"]));
-        ui->pushButton_EnableDisableDevice->setText("  " + tr("Turn lights OFF"));
-
-        if (m_deviceLockStatus == DeviceLocked::Api)
-        {
-            m_labelStatusIcon->setPixmap(*m_pixmapCache["lock16"]);
-            if (m_trayIcon)
-                m_trayIcon->setStatus(SysTrayIcon::StatusLockedByApi);
-        } else
-            if (m_deviceLockStatus == DeviceLocked::Plugin)
-            {
-                m_labelStatusIcon->setPixmap(*m_pixmapCache["lock16"]);
-                if (m_trayIcon)
-                    m_trayIcon->setStatus(SysTrayIcon::StatusLockedByPlugin, &m_deviceLockModule);
-            } else {
-                m_labelStatusIcon->setPixmap(*m_pixmapCache["on16"]);
-                if (m_trayIcon)
-                    m_trayIcon->setStatus(SysTrayIcon::StatusOn);
-            }
-        break;
-
-    case Backlight::StatusOff:
-        m_labelStatusIcon->setPixmap(*m_pixmapCache["off16"]);
-        ui->pushButton_EnableDisableDevice->setIcon(QIcon(*m_pixmapCache["on16"]));
-        ui->pushButton_EnableDisableDevice->setText("  " + tr("Turn lights ON"));
-        if (m_trayIcon)
-            m_trayIcon->setStatus(SysTrayIcon::StatusOff);
-        break;
-
-    case Backlight::StatusDeviceError:
-        m_labelStatusIcon->setPixmap(*m_pixmapCache["error16"]);
-        ui->pushButton_EnableDisableDevice->setIcon(QIcon(*m_pixmapCache["off16"]));
-        ui->pushButton_EnableDisableDevice->setText("  " + tr("Turn lights OFF"));
-        if (m_trayIcon)
-            m_trayIcon->setStatus(SysTrayIcon::StatusError);
-        break;
-    default:
-        qWarning() << Q_FUNC_INFO << "m_backlightStatus = " << m_backlightStatus;
-        break;
-    }
-    if (m_trayIcon)
-        m_labelStatusIcon->setToolTip(m_trayIcon->toolTip());
-}
-
-void SettingsWindow::initGrabbersRadioButtonsVisibility()
-{
-#ifndef WINAPI_GRAB_SUPPORT
-    ui->radioButton_GrabWinAPI->setVisible(false);
-#else
-    ui->radioButton_GrabWinAPI->setChecked(true);
-#endif
-#ifndef WINAPI_EACH_SUPPORT
-    ui->radioButton_GrabWinAPI_EachWidget->setVisible(false);
-#endif
-#ifndef D3D9_GRAB_SUPPORT
-    ui->radioButton_GrabD3D9->setVisible(false);
-#endif
-#ifndef D3D10_GRAB_SUPPORT
-    ui->checkBox_EnableDx1011Capture->setVisible(false);
-#endif
-#ifndef X11_GRAB_SUPPORT
-    ui->radioButton_GrabX11->setVisible(false);
-#else
-    ui->radioButton_GrabX11->setChecked(true);
-#endif
-#ifndef MAC_OS_CG_GRAB_SUPPORT
-    ui->radioButton_GrabMacCoreGraphics->setVisible(false);
-#else
-    ui->radioButton_GrabMacCoreGraphics->setChecked(true);
-#endif
-#ifndef QT_GRAB_SUPPORT
-    ui->radioButton_GrabQt->setVisible(false);
-    ui->radioButton_GrabQt_EachWidget->setVisible(false);
-#else
-    ui->radioButton_GrabQt->setChecked(true);
-#endif
-}
-
-// ----------------------------------------------------------------------------
-// Show grabbed colors in another GUI
-// ----------------------------------------------------------------------------
-
-void SettingsWindow::initVirtualLeds(int virtualLedsCount)
-{
-    DEBUG_LOW_LEVEL << Q_FUNC_INFO << virtualLedsCount;
-
-    // Remove all virtual leds from grid layout
-    for (int i = 0; i < m_labelsGrabbedColors.count(); i++)
-    {
-        ui->gridLayout_VirtualLeds->removeWidget(m_labelsGrabbedColors[i]);
-        m_labelsGrabbedColors[i]->deleteLater();
-    }
-
-    m_labelsGrabbedColors.clear();
-
-    for (int i = 0; i < virtualLedsCount; i++)
-    {
-        QLabel *label = new QLabel(this);
-        label->setText(QString::number(i + 1));
-        label->setAlignment(Qt::AlignCenter);
-        label->setAutoFillBackground(true);
-
-        if (m_backlightStatus == Backlight::StatusOff)
-        {
-            // If status off fill labels black:
-            QPalette pal = label->palette();
-            pal.setBrush(QPalette::Window, QBrush(Qt::black));
-            label->setPalette(pal);
-        }
-
-        m_labelsGrabbedColors.append(label);
-
-        int row = i / 10;
-        int col = i % 10;
-
-        ui->gridLayout_VirtualLeds->addWidget(label, row, col);
-    }
-
-    ui->frame_VirtualLeds->update();
-}
-
-void SettingsWindow::updateVirtualLedsColors(const QList<QRgb> & colors)
-{
-    DEBUG_MID_LEVEL << Q_FUNC_INFO;
-
-    if (Settings::getConnectedDevice() != SupportedDevices::DeviceTypeVirtual)
-        return;
-
-    if (colors.count() != m_labelsGrabbedColors.count())
-    {
-        qWarning() << Q_FUNC_INFO << "colors.count()" << colors.count() << "!=" << "m_labelsGrabbedColors.count()" << m_labelsGrabbedColors.count() << "."
-                    << "Cancel updating virtual colors." << sender();
-        return;
-    }
-
-    for (int i = 0; i < colors.count(); i++)
-    {
-        QLabel *label = m_labelsGrabbedColors[i];
-        QColor color(colors[i]);
-
-        QPalette pal = label->palette();
-        pal.setBrush(QPalette::Window, QBrush(color));
-        label->setPalette(pal);
-    }
-}
-
-void SettingsWindow::requestBacklightStatus()
-{
-    emit resultBacklightStatus(m_backlightStatus);
-}
-
-void SettingsWindow::onApiServer_ErrorOnStartListening(QString errorMessage)
-{
-    ui->lineEdit_ApiPort->setStyleSheet("background-color:red;");
-    ui->lineEdit_ApiPort->setToolTip(errorMessage);
-}
-
-void SettingsWindow::onPingDeviceEverySecond_Toggled(bool state)
-{
-    DEBUG_LOW_LEVEL << Q_FUNC_INFO << state;
-
-    Settings::setPingDeviceEverySecond(state);
-
-    // Force update colors on device for start ping device
-    //    m_grabManager->reset();
-    //    m_moodlampManager->reset();
-}
-
-void SettingsWindow::processMessage(const QString &message)
-{
-    DEBUG_LOW_LEVEL << Q_FUNC_INFO << message;
-
-    if (m_trayIcon==NULL) return;
-    m_trayIcon->showMessage(SysTrayIcon::MessageAnotherInstance);
-}
-
-// ----------------------------------------------------------------------------
-// Show / Hide settings and about windows
-// ----------------------------------------------------------------------------
-
-void SettingsWindow::showAbout()
-{
-    DEBUG_LOW_LEVEL << Q_FUNC_INFO;
-
-    emit requestFirmwareVersion();
-
-    ui->tabWidget->setCurrentWidget(ui->tabAbout);
-    this->show();
-
-    m_smoothScrollTimer.setInterval(100);
-    connect(&m_smoothScrollTimer, SIGNAL(timeout()), this, SLOT(scrollThanks()));
-    m_smoothScrollTimer.start();
-}
-
-void SettingsWindow::scrollThanks()
-{
-   QScrollBar *scrollBar = this->ui->textBrowser->verticalScrollBar();
-
-   scrollBar->setValue(scrollBar->value() + 1);
-
-}
-
-void SettingsWindow::showSettings()
-{
-    DEBUG_LOW_LEVEL << Q_FUNC_INFO;
-
-    this->show();
-    this->activateWindow();
-}
-
-void SettingsWindow::hideSettings()
-{
-    DEBUG_LOW_LEVEL << Q_FUNC_INFO;
-
-    emit showLedWidgets(false);
-
-    this->hide();
-}
-
-void SettingsWindow::toggleSettings()
-{
-    if(this->isVisible())
-        hideSettings();
-    else
-        showSettings();
-}
-
-
-// ----------------------------------------------------------------------------
-// Public slots
-// ----------------------------------------------------------------------------
-
-void SettingsWindow::ledDeviceOpenSuccess(bool isSuccess)
-{
-    DEBUG_LOW_LEVEL << Q_FUNC_INFO << isSuccess;
-
-    if (isSuccess)
-    {
-        // Device just connected and for updating colors
-        // we should reset previous saved states
-        //m_grabManager->reset();
-        // m_moodlampManager->reset();
-    }
-
-    ledDeviceCallSuccess(isSuccess);
-}
-
-void SettingsWindow::ledDeviceCallSuccess(bool isSuccess)
-{    
-    DEBUG_MID_LEVEL << Q_FUNC_INFO << isSuccess << m_backlightStatus;
-#if 0
-    DEBUG_LOW_LEVEL << Q_FUNC_INFO << "thread id: " << this->thread()->currentThreadId();
-#endif
-
-    // If Backlight::StatusOff then nothings changed
-
-    if (isSuccess == false)
-    {
-        if (m_backlightStatus == Backlight::StatusOn) {
-            m_backlightStatus = Backlight::StatusDeviceError;
-            updateTrayAndActionStates();
-        }
-        DEBUG_LOW_LEVEL << Q_FUNC_INFO << "Backlight::StatusDeviceError";
-    } else {
-        if (m_backlightStatus == Backlight::StatusDeviceError) {
-            m_backlightStatus = Backlight::StatusOn;
-            updateTrayAndActionStates();
-        }
-    }
-}
-
-void SettingsWindow::ledDeviceFirmwareVersionResult(const QString & fwVersion)
-{
-    DEBUG_LOW_LEVEL << Q_FUNC_INFO << fwVersion;
-
-    m_deviceFirmwareVersion = fwVersion;
-
-    QString aboutDialogFirmwareString = m_deviceFirmwareVersion;
-
-    if (Settings::getConnectedDevice() == SupportedDevices::DeviceTypeLightpack)
-    {
-        if (m_deviceFirmwareVersion == "5.0" || m_deviceFirmwareVersion == "4.3")
-        {
-            aboutDialogFirmwareString += QString(" ") +
-                    "(<a href=\"" + LightpackDownloadsPageUrl + "\">" +
-                    tr("update firmware") +
-                    "</a>)";
-
-            if (Settings::isUpdateFirmwareMessageShown() == false)
-            {
-                if (m_trayIcon!=NULL)
-                    m_trayIcon->showMessage(SysTrayIcon::MessageUpdateFirmware);
-                Settings::setUpdateFirmwareMessageShown(true);
-            }
-        }
-    }
-
-    this->setFirmwareVersion(aboutDialogFirmwareString);
-
-    updateDeviceTabWidgetsVisibility();
-}
-
-void SettingsWindow::refreshAmbilightEvaluated(double updateResultMs)
-{    
-    DEBUG_MID_LEVEL << Q_FUNC_INFO << updateResultMs;
-
-    double secs = updateResultMs / 1000;
-    double hz = 0;
-
-    if(secs != 0){
-        hz = 1 / secs;
-    }
-
-    ui->label_GrabFrequency_value->setText(QString::number(hz,'f', 2) /* ms to hz */);
-
-    this->labelFPS->setText(tr("FPS: ")+QString::number(hz,'f', 2) );
-}
-
-// ----------------------------------------------------------------------------
-// UI handlers
-// ----------------------------------------------------------------------------
-
-void SettingsWindow::onGrabberChanged()
-{
-    Grab::GrabberType grabberType = getSelectedGrabberType();
-
-    DEBUG_LOW_LEVEL << Q_FUNC_INFO << "GrabberType: " << grabberType << ", isDx1011CaptureEnabled: " << isDx1011CaptureEnabled();
-
-    Settings::setGrabberType(grabberType);
-}
-
-void SettingsWindow::onGrabSlowdown_valueChanged(int value)
-{
-    DEBUG_LOW_LEVEL << Q_FUNC_INFO << value;
-
-    Settings::setGrabSlowdown(value);
-}
-
-void SettingsWindow::onLuminosityThreshold_valueChanged(int value)
-{
-    DEBUG_LOW_LEVEL << Q_FUNC_INFO << value;
-
-    Settings::setLuminosityThreshold(value);
-}
-
-void SettingsWindow::onMinimumLumosity_toggled(bool value)
-{
-    DEBUG_LOW_LEVEL << Q_FUNC_INFO << value;
-
-    Settings::setMinimumLuminosityEnabled(ui->radioButton_MinimumLuminosity->isChecked());
-}
-
-void SettingsWindow::onGrabIsAvgColors_toggled(bool state)
-{
-    DEBUG_LOW_LEVEL << Q_FUNC_INFO << state;
-
-    Settings::setGrabAvgColorsEnabled(state);
-}
-
-void SettingsWindow::onDeviceRefreshDelay_valueChanged(int value)
-{
-    DEBUG_LOW_LEVEL << Q_FUNC_INFO << value;
-
-    Settings::setDeviceRefreshDelay(value);
-}
-
-void SettingsWindow::onDeviceSmooth_valueChanged(int value)
-{
-    DEBUG_LOW_LEVEL << Q_FUNC_INFO << value;
-
-    Settings::setDeviceSmooth(value);
-}
-
-void SettingsWindow::onDeviceBrightness_valueChanged(int percent)
-{
-    DEBUG_LOW_LEVEL << Q_FUNC_INFO << percent;
-
-    Settings::setDeviceBrightness(percent);
-}
-
-void SettingsWindow::onDeviceColorDepth_valueChanged(int value)
-{
-    DEBUG_LOW_LEVEL << Q_FUNC_INFO << value;
-
-    Settings::setDeviceColorDepth(value);
-}
-
-void SettingsWindow::onDeviceGammaCorrection_valueChanged(double value)
-{
-    DEBUG_LOW_LEVEL << Q_FUNC_INFO << value;
-
-    Settings::setDeviceGamma(value);
-    ui->horizontalSlider_GammaCorrection->setValue(floor((value * 100 + 0.5)));
-    emit updateGamma(Settings::getDeviceGamma());
-}
-
-void SettingsWindow::onSliderDeviceGammaCorrection_valueChanged(int value)
-{
-    DEBUG_LOW_LEVEL << Q_FUNC_INFO << value;
-    Settings::setDeviceGamma(static_cast<double>(value + 0.4) / 100);
-    ui->doubleSpinBox_DeviceGamma->setValue(Settings::getDeviceGamma());
-    emit updateGamma(Settings::getDeviceGamma());
-}
-
-void SettingsWindow::onLightpackModes_currentIndexChanged(int index)
-{
-    DEBUG_LOW_LEVEL << Q_FUNC_INFO << index << sender();
-
-    using namespace Lightpack;
-    if (index >= 0)
-        Settings::setLightpackMode(index == GrabModeIndex ? AmbilightMode : MoodLampMode);
-}
-
-void SettingsWindow::onLightpackModeChanged(Lightpack::Mode mode)
-{
-    DEBUG_LOW_LEVEL << Q_FUNC_INFO << mode << ui->comboBox_LightpackModes->currentIndex();
-
-    switch (mode)
-    {
-    case Lightpack::AmbilightMode:
-        ui->comboBox_LightpackModes->setCurrentIndex(GrabModeIndex);
-        ui->stackedWidget_LightpackModes->setCurrentIndex(GrabModeIndex);
-        emit showLedWidgets(!ui->radioButton_GrabWidgetsDontShow->isChecked() && this->isVisible());
-        if (ui->radioButton_LiquidColorMoodLampMode->isChecked())
-        {
-//             Restore smooth slowdown value
-            emit updateSmoothSlowdown(Settings::getDeviceSmooth());
-        }
-        break;
-
-    case Lightpack::MoodLampMode:
-        ui->comboBox_LightpackModes->setCurrentIndex(MoodLampModeIndex);
-        ui->stackedWidget_LightpackModes->setCurrentIndex(MoodLampModeIndex);
-        emit showLedWidgets(false);
-        if (ui->radioButton_LiquidColorMoodLampMode->isChecked())
-        {
-            // Switch off smooth if moodlamp liquid mode
-            emit updateSmoothSlowdown(0);
-        }
-        break;
-
-    default:
-        DEBUG_LOW_LEVEL << "LightpacckMode unsuppotred value =" << mode;
-        break;
-    }
-    backlightStatusChanged(m_backlightStatus);
-}
-
-void SettingsWindow::onMoodLampColor_changed(QColor color)
-{
-    DEBUG_MID_LEVEL << Q_FUNC_INFO << color;
-    Settings::setMoodLampColor(color);
-}
-
-void SettingsWindow::onMoodLampSpeed_valueChanged(int value)
-{
-    DEBUG_LOW_LEVEL << Q_FUNC_INFO << value;
-    Settings::setMoodLampSpeed(value);
-}
-
-void SettingsWindow::onMoodLampLiquidMode_Toggled(bool checked)
-{
-    DEBUG_LOW_LEVEL << Q_FUNC_INFO << checked;
-
-    Settings::setMoodLampLiquidMode(checked);
-    if (Settings::isMoodLampLiquidMode())
-    {
-        // Liquid color mode
-        ui->pushButton_SelectColor->setEnabled(false);
-        ui->horizontalSlider_MoodLampSpeed->setEnabled(true);
-        ui->label_slowMoodLampSpeed->setEnabled(true);
-        ui->label_fastMoodLampSpeed->setEnabled(true);
-        // Switch off smooth if liquid mode enabled
-        // this helps normal work liquid mode on hw5 and hw4 lightpacks
-        emit updateSmoothSlowdown(0);
-    } else {
-        // Constant color mode
-        ui->pushButton_SelectColor->setEnabled(true);
-        ui->horizontalSlider_MoodLampSpeed->setEnabled(false);
-        ui->label_slowMoodLampSpeed->setEnabled(false);
-        ui->label_fastMoodLampSpeed->setEnabled(false);
-        emit updateSmoothSlowdown(Settings::getDeviceSmooth());
-    }
-}
-
-void SettingsWindow::onDontShowLedWidgets_Toggled(bool checked)
-{
-    DEBUG_LOW_LEVEL << Q_FUNC_INFO << checked;
-    emit showLedWidgets(!checked);
-}
-
-void SettingsWindow::onSetColoredLedWidgets(bool checked)
-{
-    DEBUG_LOW_LEVEL << Q_FUNC_INFO;
-    if (checked)
-        emit setColoredLedWidget(true);
-}
-
-void SettingsWindow::onSetWhiteLedWidgets(bool checked)
-{
-    DEBUG_LOW_LEVEL << Q_FUNC_INFO;
-    if (checked)
-        emit setColoredLedWidget(false);
-}
-
-void SettingsWindow::onDeviceSendDataOnlyIfColorsChanged_toggled(bool state)
-{
-    DEBUG_LOW_LEVEL << Q_FUNC_INFO << state;
-
-    Settings::setSendDataOnlyIfColorsChanges(state);
-}
-
-// ----------------------------------------------------------------------------
-
-void SettingsWindow::openFile(const QString &filePath)
-{
-    DEBUG_LOW_LEVEL << Q_FUNC_INFO;
-
-    QString filePrefix = "file://";
-
-#ifdef Q_OS_WIN
-    filePrefix = "file:///";
-#endif
-
-    QDesktopServices::openUrl(QUrl(filePrefix + filePath, QUrl::TolerantMode));
-}
-
-// ----------------------------------------------------------------------------
-// Profiles
-// ----------------------------------------------------------------------------
-
-void SettingsWindow::openCurrentProfile()
-{
-    DEBUG_LOW_LEVEL << Q_FUNC_INFO;
-
-    openFile(Settings::getCurrentProfilePath());
-}
-
-void SettingsWindow::profileRename()
-{
-    DEBUG_LOW_LEVEL << Q_FUNC_INFO;
-
-    QString configName = ui->comboBox_Profiles->currentText().trimmed();
-    ui->comboBox_Profiles->lineEdit()->setText(configName);
-
-    // Signal editingFinished() will be emited if focus wasn't lost (for example when return pressed),
-    // and profileRename() function will be called again here
-    this->setFocus(Qt::OtherFocusReason);
-
-    if (Settings::getCurrentProfileName() == configName)
-    {
-        DEBUG_LOW_LEVEL << Q_FUNC_INFO << "Nothing has changed";
-        return;
-    }
-
-    if (configName == "")
-    {
-        configName = Settings::getCurrentProfileName();
-        DEBUG_LOW_LEVEL << Q_FUNC_INFO << "Profile name is empty, return back to" << configName;
-    }
-    else
-    {
-        Settings::renameCurrentProfile(configName);
-    }
-
-    ui->comboBox_Profiles->lineEdit()->setText(configName);
-    ui->comboBox_Profiles->setItemText(ui->comboBox_Profiles->currentIndex(), configName);
-}
-
-void SettingsWindow::profileSwitch(const QString & configName)
-{
-    DEBUG_LOW_LEVEL << Q_FUNC_INFO << configName;
-
-    profilesLoadAll();
-
-    int index = ui->comboBox_Profiles->findText(configName);
-
-    if (index < 0)
-    {
-        qCritical() << Q_FUNC_INFO << "Fail find text:" << configName << "in profiles combobox";
-        return;
-    }
-
-    ui->comboBox_Profiles->setCurrentIndex(index);
-
-    if (m_trayIcon)
-        m_trayIcon->updateProfiles();
-
-    Settings::loadOrCreateProfile(configName);
-
-}
-
-void SettingsWindow::handleProfileLoaded(const QString &configName) {
-
-    this->labelProfile->setText(tr("Profile: %1").arg(configName));
-    updateUiFromSettings();
-}
-
-void SettingsWindow::profileTraySwitch(const QString &profileName)
-{
-    DEBUG_LOW_LEVEL << Q_FUNC_INFO << "switch to" << profileName;
-    profileSwitchCombobox(profileName);
-    return;
-}
-
-void SettingsWindow::profileSwitchCombobox(QString profile)
-{
-    int index = ui->comboBox_Profiles->findText(profile);
-    ui->comboBox_Profiles->setCurrentIndex(index);
-}
-
-void SettingsWindow::profileNew()
-{
-    DEBUG_LOW_LEVEL << Q_FUNC_INFO;
-
-    QString profileName = tr("New profile");
-
-    if(ui->comboBox_Profiles->findText(profileName) != -1){
-        int i = 1;
-        while(ui->comboBox_Profiles->findText(profileName +" "+ QString::number(i)) != -1){
-            i++;
-        }
-        profileName += + " " + QString::number(i);
-    }
-
-    ui->comboBox_Profiles->insertItem(0, profileName);
-    ui->comboBox_Profiles->setCurrentIndex(0);
-
-    ui->comboBox_Profiles->lineEdit()->selectAll();
-    ui->comboBox_Profiles->lineEdit()->setFocus(Qt::MouseFocusReason);
-}
-
-void SettingsWindow::profileResetToDefaultCurrent()
-{
-    DEBUG_LOW_LEVEL << Q_FUNC_INFO;
-
-    Settings::resetDefaults();
-
-    // By default backlight is enabled, but make it same as current backlight status for usability purposes
-    Settings::setIsBacklightEnabled(m_backlightStatus != Backlight::StatusOff);
-
-    // Update settings
-    updateUiFromSettings();
-}
-
-void SettingsWindow::profileDeleteCurrent()
-{
-    DEBUG_LOW_LEVEL << Q_FUNC_INFO;
-
-    if(ui->comboBox_Profiles->count() <= 1){
-        qWarning() << "void MainWindow::profileDeleteCurrent(): profiles count ==" << ui->comboBox_Profiles->count();
-        return;
-    }
-
-    // Delete settings file
-    Settings::removeCurrentProfile();
-    // Remove from combobox
-    ui->comboBox_Profiles->removeItem(ui->comboBox_Profiles->currentIndex());
-}
-
-void SettingsWindow::profilesLoadAll()
-{
-    QStringList profiles = Settings::findAllProfiles();
-
-    DEBUG_LOW_LEVEL << Q_FUNC_INFO << "found profiles:" << profiles;
-
-
-    disconnect(ui->comboBox_Profiles, SIGNAL(currentIndexChanged(QString)), this, SLOT(profileSwitch(QString)));
-
-    for (int i = 0; i < profiles.count(); i++)
-    {
-        if (ui->comboBox_Profiles->findText(profiles.at(i)) == -1)
-            ui->comboBox_Profiles->addItem(profiles.at(i));
-    }
-
-    connect(ui->comboBox_Profiles, SIGNAL(currentIndexChanged(QString)), this, SLOT(profileSwitch(QString)));
-}
-
-void SettingsWindow::settingsProfileChanged_UpdateUI(const QString &profileName)
-{
-    DEBUG_LOW_LEVEL << Q_FUNC_INFO;
-
-    setWindowTitle(tr("Prismatik: %1").arg(profileName));
-
-    if (m_backlightStatus == Backlight::StatusOn && m_trayIcon!=NULL)
-        m_trayIcon->updateProfiles();
-
-    if(ui->comboBox_Profiles->count() > 1){
-        ui->pushButton_DeleteProfile->setEnabled(true);
-    }else{
-        ui->pushButton_DeleteProfile->setEnabled(false);
-    }
-}
-
-// ----------------------------------------------------------------------------
-
-void SettingsWindow::initPixmapCache()
-{
-    m_pixmapCache.insert("lock16", new QPixmap(QPixmap(":/icons/lock.png").scaledToWidth(16, Qt::SmoothTransformation)) );
-    m_pixmapCache.insert("on16", new QPixmap(QPixmap(":/icons/on.png").scaledToWidth(16, Qt::SmoothTransformation)) );
-    m_pixmapCache.insert("off16", new QPixmap(QPixmap(":/icons/off.png").scaledToWidth(16, Qt::SmoothTransformation)) );
-    m_pixmapCache.insert("error16", new QPixmap(QPixmap(":/icons/error.png").scaledToWidth(16, Qt::SmoothTransformation)) );
-}
-
-//void SettingsWindow::handleConnectedDeviceChange(const SupportedDevices::DeviceType deviceType) {
-//    this->labelDevice->setText(tr("Device: %1").arg(Settings::getConnectedDeviceName()));
-//    updateUiFromSettings();
-//}
-
-// ----------------------------------------------------------------------------
-// Translate GUI
-// ----------------------------------------------------------------------------
-
-void SettingsWindow::initLanguages()
-{
-    DEBUG_LOW_LEVEL << Q_FUNC_INFO;
-
-    ui->comboBox_Language->clear();
-    ui->comboBox_Language->addItem(tr("System default"));
-    ui->comboBox_Language->addItem("English");
-    ui->comboBox_Language->addItem("Russian");
-    ui->comboBox_Language->addItem("Ukrainian");
-
-    int langIndex = 0; // "System default"
-    QString langSaved = Settings::getLanguage();
-    if(langSaved != "<System>"){
-        langIndex = ui->comboBox_Language->findText(langSaved);
-    }
-    ui->comboBox_Language->setCurrentIndex(langIndex);
-
-    m_translator = NULL;
-}
-
-void SettingsWindow::loadTranslation(const QString & language)
-{
-    DEBUG_LOW_LEVEL << Q_FUNC_INFO << language;
-
-    Settings::setLanguage(language);
-
-    QString locale = QLocale::system().name();
-
-    // add translation to Lightpack.pro TRANSLATIONS
-    // lupdate Lightpack.pro
-    // open linguist and translate application
-    // lrelease Lightpack.pro
-    // add new language to LightpackResources.qrc :/translations/
-    // add new language to MainWindow::initLanguages() function
-    // and only when all this done - append new line
-    // locale - name of translation binary file form resources: %locale%.qm
-    if(ui->comboBox_Language->currentIndex() == 0 /* System */){
-        DEBUG_LOW_LEVEL << "System locale" << locale;
-        Settings::setLanguage(SettingsScope::Main::LanguageDefault);
-    }
-    else if (language == "English") locale = "en_EN"; // :/translations/en_EN.qm
-    else if (language == "Russian") locale = "ru_RU"; // :/translations/ru_RU.qm
-    else if (language == "Ukrainian") locale = "uk_UA"; // :/translations/uk_UA.qm
-    // append line for new language/locale here
-    else {
-        qWarning() << "Language" << language << "not found. Set to default" << SettingsScope::Main::LanguageDefault;
-        DEBUG_LOW_LEVEL << "System locale" << locale;
-
-        Settings::setLanguage(SettingsScope::Main::LanguageDefault);
-    }
-
-    QString pathToLocale = QString(":/translations/") + locale;
-
-    if(m_translator != NULL){
-        qApp->removeTranslator(m_translator);
-        delete m_translator;
-        m_translator = NULL;
-    }
-
-    if(locale == "en_EN" /* default no need to translate */){
-        DEBUG_LOW_LEVEL << "Translation removed, using default locale" << locale;
-        return;
-    }
-
-    m_translator = new QTranslator();
-    if(m_translator->load(pathToLocale)){
-        DEBUG_LOW_LEVEL << Q_FUNC_INFO << "Load translation for locale" << locale;
-        qApp->installTranslator(m_translator);
-    }else{
-        qWarning() << "Fail load translation for locale" << locale << "pathToLocale" << pathToLocale;
-    }
-}
-
-// ----------------------------------------------------------------------------
-// Start grab speed tests
-// ----------------------------------------------------------------------------
-
-void SettingsWindow::startTestsClick()
-{
-    // While testing this function freezes GUI
-    m_speedTest->start();
-}
-
-// ----------------------------------------------------------------------------
-// Create tray icon
-// ----------------------------------------------------------------------------
-
-void SettingsWindow::createTrayIcon()
-{
-    DEBUG_LOW_LEVEL << Q_FUNC_INFO;
-    m_trayIcon = new SysTrayIcon();
-    connect(m_trayIcon, SIGNAL(quit()), this, SLOT(quit()));
-    connect(m_trayIcon, SIGNAL(showSettings()), this, SLOT(showSettings()));
-    connect(m_trayIcon, SIGNAL(toggleSettings()), this, SLOT(toggleSettings()));
-    connect(m_trayIcon, SIGNAL(backlightOn()), this, SLOT(backlightOn()));
-    connect(m_trayIcon, SIGNAL(backlightOff()), this, SLOT(backlightOff()));
-    connect(m_trayIcon, SIGNAL(profileSwitched(QString)), this, SLOT(profileTraySwitch(QString)));
-
-    m_trayIcon->init();
-    connect(this, SIGNAL(backlightStatusChanged(int)), this, SLOT(updateTrayAndActionStates()));
-}
-
-void SettingsWindow::updateUiFromSettings()
-{
-    DEBUG_LOW_LEVEL << Q_FUNC_INFO;
-
-    profilesLoadAll();
-
-    ui->comboBox_Profiles->setCurrentIndex(ui->comboBox_Profiles->findText(Settings::getCurrentProfileName()));
-
-    Lightpack::Mode mode = Settings::getLightpackMode();
-    onLightpackModeChanged(mode);
-
-    ui->checkBox_ExpertModeEnabled->setChecked                       (Settings::isExpertModeEnabled());
-
-    ui->checkBox_SendDataOnlyIfColorsChanges->setChecked             (Settings::isSendDataOnlyIfColorsChanges());
-    ui->checkBox_KeepLightsOnAfterExit->setChecked                   (Settings::isKeepLightsOnAfterExit());
-	ui->checkBox_KeepLightsOnAfterLockComputer->setChecked           (Settings::isKeepLightsOnAfterLock());
-    ui->checkBox_PingDeviceEverySecond->setChecked                   (Settings::isPingDeviceEverySecond());
-
-    ui->checkBox_GrabIsAvgColors->setChecked                         (Settings::isGrabAvgColorsEnabled());
-    ui->spinBox_GrabSlowdown->setValue                               (Settings::getGrabSlowdown());
-    ui->spinBox_LuminosityThreshold->setValue                        (Settings::getLuminosityThreshold());
-
-    // Check the selected moodlamp mode (setChecked(false) not working to select another)
-    ui->radioButton_MinimumLuminosity->setChecked                    (Settings::isMinimumLuminosityEnabled());
-    ui->radioButton_LuminosityDeadZone->setChecked                   (!Settings::isMinimumLuminosityEnabled());
-
-    // Check the selected moodlamp mode (setChecked(false) not working to select another)
-    ui->radioButton_ConstantColorMoodLampMode->setChecked            (!Settings::isMoodLampLiquidMode());
-    ui->radioButton_LiquidColorMoodLampMode->setChecked              (Settings::isMoodLampLiquidMode());
-    ui->pushButton_SelectColor->setColor                             (Settings::getMoodLampColor());
-    ui->horizontalSlider_MoodLampSpeed->setValue                     (Settings::getMoodLampSpeed());
-
-    ui->horizontalSlider_DeviceRefreshDelay->setValue                (Settings::getDeviceRefreshDelay());
-    ui->horizontalSlider_DeviceBrightness->setValue                  (Settings::getDeviceBrightness());
-    ui->horizontalSlider_DeviceSmooth->setValue                      (Settings::getDeviceSmooth());
-    ui->horizontalSlider_DeviceColorDepth->setValue                  (Settings::getDeviceColorDepth());
-    ui->doubleSpinBox_DeviceGamma->setValue                          (Settings::getDeviceGamma());
-    ui->horizontalSlider_GammaCorrection->setValue            (floor((Settings::getDeviceGamma() * 100 + 0.5)));
-
-    ui->groupBox_Api->setChecked                                     (Settings::isApiEnabled());
-    ui->lineEdit_ApiPort->setText                    (QString::number(Settings::getApiPort()));
-    ui->lineEdit_ApiKey->setText                                     (Settings::getApiAuthKey());
-    ui->spinBox_LoggingLevel->setValue                               (g_debugLevel);
-
-    switch (Settings::getGrabberType())
-    {
-#ifdef WINAPI_GRAB_SUPPORT
-    case Grab::GrabberTypeWinAPI:
-        ui->radioButton_GrabWinAPI->setChecked(true);
-        break;
-    case Grab::GrabberTypeWinAPIEachWidget:
-        ui->radioButton_GrabWinAPI_EachWidget->setChecked(true);
-        break;
-#endif
-#ifdef D3D9_GRAB_SUPPORT
-    case Grab::GrabberTypeD3D9:
-        ui->radioButton_GrabD3D9->setChecked(true);
-        break;
-#endif
-#ifdef X11_GRAB_SUPPORT
-    case Grab::GrabberTypeX11:
-        ui->radioButton_GrabX11->setChecked(true);
-        break;
-#endif
-#ifdef MAC_OS_CG_GRAB_SUPPORT
-    case Grab::GrabberTypeMacCoreGraphics:
-        ui->radioButton_GrabMacCoreGraphics->setChecked(true);
-        break;
-#endif
-    case Grab::GrabberTypeQtEachWidget:
-        ui->radioButton_GrabQt_EachWidget->setChecked(true);
-        break;
-
-    default:
-        ui->radioButton_GrabQt->setChecked(true);
-    }
-
-#ifdef D3D10_GRAB_SUPPORT
-    ui->checkBox_EnableDx1011Capture->setChecked(Settings::isDx1011GrabberEnabled());
-#endif
-
-    onMoodLampLiquidMode_Toggled(ui->radioButton_LiquidColorMoodLampMode->isChecked());
-    updateExpertModeWidgetsVisibility();
-    onGrabberChanged();
-    settingsProfileChanged_UpdateUI(Settings::getCurrentProfileName());
-}
-
-Grab::GrabberType SettingsWindow::getSelectedGrabberType()
-{
-#ifdef X11_GRAB_SUPPORT
-    if (ui->radioButton_GrabX11->isChecked()) {
-        return Grab::GrabberTypeX11;
-    }
-#endif
-#ifdef WINAPI_GRAB_SUPPORT
-    if (ui->radioButton_GrabWinAPI->isChecked()) {
-        return Grab::GrabberTypeWinAPI;
-    }
-    if (ui->radioButton_GrabWinAPI_EachWidget->isChecked()) {
-        return Grab::GrabberTypeWinAPIEachWidget;
-    }
-#endif
-#ifdef D3D9_GRAB_SUPPORT
-    if (ui->radioButton_GrabD3D9->isChecked()) {
-        return Grab::GrabberTypeD3D9;
-    }
-#endif
-#ifdef MAC_OS_CG_GRAB_SUPPORT
-    if (ui->radioButton_GrabMacCoreGraphics->isChecked()) {
-        return Grab::GrabberTypeMacCoreGraphics;
-    }
-#endif
-
-    if (ui->radioButton_GrabQt_EachWidget->isChecked()) {
-        return Grab::GrabberTypeQtEachWidget;
-    }
-
-    return Grab::GrabberTypeQt;
-}
-
-bool SettingsWindow::isDx1011CaptureEnabled() {
-    return ui->checkBox_EnableDx1011Capture->isChecked();
-}
-
-// ----------------------------------------------------------------------------
-// Quit application
-// ----------------------------------------------------------------------------
-
-void SettingsWindow::quit()
-{
-    if (!ui->checkBox_KeepLightsOnAfterExit->isChecked())
-    {
-        // Process all currently pending signals (which may include updating the color signals)
-        QApplication::processEvents(QEventLoop::AllEvents, 1000);
-
-        emit switchOffLeds();
-        QApplication::processEvents(QEventLoop::AllEvents, 1000);
-    }
-
-    DEBUG_LOW_LEVEL << Q_FUNC_INFO << "trayIcon->hide();";
-
-    if (m_trayIcon!=NULL) {
-        m_trayIcon->hide();
-    }
-
-    DEBUG_LOW_LEVEL << Q_FUNC_INFO << "QApplication::quit();";
-
-    QApplication::quit();
-}
-
-void SettingsWindow::adjustSizeAndMoveCenter()
-{
-    QRect screen = QApplication::desktop()->screenGeometry(this);
-
-    adjustSize();
-    move(screen.width()  / 2 - width()  / 2,
-         screen.height() / 2 - height() / 2);
-    resize(minimumSize());
-}
-
-void SettingsWindow::setFirmwareVersion(const QString &firmwareVersion)
-{
-    DEBUG_LOW_LEVEL << Q_FUNC_INFO;
-
-    this->fimwareVersion = firmwareVersion;
-    versionsUpdate();
-}
-
-void SettingsWindow::versionsUpdate()
-{
-    DEBUG_LOW_LEVEL << Q_FUNC_INFO;
-
-    // Save templete for construct version string
-    QString versionsTemplate = ui->labelVersions->text();
-
-#ifdef GIT_REVISION
-    versionsTemplate = versionsTemplate.arg(
-                QApplication::applicationVersion(),
-                GIT_REVISION,
-                fimwareVersion );
-#else
-    versionsTemplate = versionsTemplate.arg(
-                QApplication::applicationVersion(),
-                "unknown",
-                fimwareVersion );
-    versionsTemplate.remove(QRegExp(" \\([^()]+unknown[^()]+\\)"));
-#endif
-
-    ui->labelVersions->setText( versionsTemplate );
-
-    adjustSize();
-
-    setFixedSize( sizeHint() );
-}
-
-void SettingsWindow::showHelpOf(QObject *object)
-{
-    QCoreApplication::postEvent(object, new QHelpEvent(QEvent::WhatsThis, QPoint(0,0), QCursor::pos()));
-}
-
-void SettingsWindow::on_pushButton_LightpackSmoothnessHelp_clicked()
-{
-    showHelpOf(ui->horizontalSlider_DeviceSmooth);
-}
-
-void SettingsWindow::on_pushButton_LightpackColorDepthHelp_clicked()
-{
-    showHelpOf(ui->horizontalSlider_DeviceColorDepth);
-}
-
-void SettingsWindow::on_pushButton_LightpackRefreshDelayHelp_clicked()
-{
-    showHelpOf(ui->horizontalSlider_DeviceRefreshDelay);
-}
-
-void SettingsWindow::on_pushButton_GammaCorrectionHelp_clicked()
-{
-    showHelpOf(ui->horizontalSlider_GammaCorrection);
-}
-
-void SettingsWindow::on_pushButton_lumosityThresholdHelp_clicked()
-{
-    showHelpOf(ui->horizontalSlider_LuminosityThreshold);
-}
-
-
-bool SettingsWindow::toPriority(Plugin* s1 ,Plugin* s2 )
-{
-    return s1->getPriority() > s2->getPriority();
-}
-
-void SettingsWindow::updatePlugin(QList<Plugin*> plugins)
-{
-    DEBUG_LOW_LEVEL << Q_FUNC_INFO;
-
-
-    _plugins = plugins;
-    // sort priority
-    qSort(_plugins.begin() , _plugins.end(), SettingsWindow::toPriority );
-    ui->list_Plugins->clear();
-    foreach(Plugin* plugin, _plugins){
-        int index = _plugins.indexOf(plugin);
-        QListWidgetItem *item = new QListWidgetItem(plugin->Name());
-        item->setData(Qt::UserRole, index);
-        item->setIcon(plugin->Icon());
-        if (plugin->isEnabled())
-        {
-            item->setCheckState(Qt::Checked);
-        }
-        else
-            item->setCheckState(Qt::Unchecked);
-
-        ui->list_Plugins->addItem(item);
-//        QApplication::processEvents(QEventLoop::AllEvents, 1000);
-    }
-
-    ui->pushButton_ReloadPlugins->setEnabled(true);
-
-}
-
-void SettingsWindow::on_list_Plugins_itemClicked(QListWidgetItem* current)
-{
-    DEBUG_LOW_LEVEL << Q_FUNC_INFO;
-
-    bool isEnabled = true;
-
-    if (current->checkState() == Qt::Checked)
-        isEnabled = true;
-    else
-        isEnabled = false;
-
-    int index =current->data(Qt::UserRole).toUInt();
-    if (_plugins[index]->isEnabled() != isEnabled)
-        _plugins[index]->setEnabled(isEnabled);
-
-    pluginSwitch(index);
-}
-
-void SettingsWindow::pluginSwitch(int index)
-{
-    DEBUG_LOW_LEVEL << Q_FUNC_INFO << index;
-
-    if (index == -1)
-    {
-        ui->label_PluginName->setText("");
-        ui->label_PluginAuthor->setText("");
-        ui->label_PluginVersion->setText("");
-        ui->tb_PluginDescription->setText("");
-        ui->label_PluginIcon->setPixmap(QIcon(":/plugin/Plugin.png").pixmap(50,50));
-        return;
-    }
-
-    ui->label_PluginName->setText(_plugins[index]->Name());
-    ui->label_PluginAuthor->setText(_plugins[index]->Author());
-    ui->label_PluginVersion->setText(_plugins[index]->Version());
-    ui->tb_PluginDescription->setText(_plugins[index]->Description());
-    ui->label_PluginIcon->setPixmap(_plugins[index]->Icon().pixmap(50,50));
-
-}
-
-void SettingsWindow::on_pushButton_ReloadPlugins_clicked()
-{
-    foreach(Plugin* plugin, _plugins){
-        plugin->Stop();
-    }
-    ui->list_Plugins->clear();
-    _plugins.clear();
-    ui->pushButton_ReloadPlugins->setEnabled(false);
-    emit reloadPlugins();
-}
-
-void SettingsWindow::MoveUpPlugin() {
-    DEBUG_LOW_LEVEL << Q_FUNC_INFO;
-    int k= ui->list_Plugins->currentRow();
-    if (k==0) return;
-    int n = k-1;
-    QListWidgetItem* pItem = ui->list_Plugins->takeItem(k);
-    ui->list_Plugins->insertItem(n, pItem);
-    ui->list_Plugins->setCurrentRow(n);
-    savePriorityPlugin();
-
-}
-void SettingsWindow::MoveDownPlugin() {
-    DEBUG_LOW_LEVEL << Q_FUNC_INFO;
-    int k= ui->list_Plugins->currentRow();
-    if (k==ui->list_Plugins->count()-1) return;
-    int n = k+1;
-    QListWidgetItem* pItem = ui->list_Plugins->takeItem(k);
-    ui->list_Plugins->insertItem(n, pItem);
-    ui->list_Plugins->setCurrentRow(n);
-    savePriorityPlugin();
-}
-
-void SettingsWindow::savePriorityPlugin()
-{
-    int count = ui->list_Plugins->count();
-    for(int index = 0; index < count; index++)
-    {
-        QListWidgetItem * item = ui->list_Plugins->item(index);
-        int indexPlugin =item->data(Qt::UserRole).toUInt();
-        _plugins[indexPlugin]->setPriority(count - index);
-    }
-}
-
-void SettingsWindow::on_pbRunConfigurationWizard_clicked()
-{
-    getLightpackApp()->free();
-
-#ifdef Q_OS_WIN
-    QString cmdLine;
-    cmdLine.append("\"");
-    cmdLine.append(QApplication::applicationFilePath());
-    cmdLine.append("\"");
-    cmdLine.append(" --wizard");
-    QProcess::startDetached(cmdLine);
-#else
-    QProcess::startDetached(QApplication::applicationFilePath().append(" --wizard"));
-#endif
-
-    quit();
-}
-
-void SettingsWindow::onKeepLightsAfterLock_Toggled(bool isEnabled)
-{
-	Settings::setKeepLightsOnAfterLock(isEnabled);
-}
->>>>>>> 1ec5600a
+/*
+ * SettingsWindow.cpp
+ *
+ *  Created on: 26.07.2010
+ *      Author: Mike Shatohin (brunql)
+ *     Project: Lightpack
+ *
+ *  Lightpack is very simple implementation of the backlight for a laptop
+ *
+ *  Copyright (c) 2010, 2011 Mike Shatohin, mikeshatohin [at] gmail.com
+ *
+ *  Lightpack is free software: you can redistribute it and/or modify
+ *  it under the terms of the GNU General Public License as published by
+ *  the Free Software Foundation, either version 2 of the License, or
+ *  (at your option) any later version.
+ *
+ *  Lightpack is distributed in the hope that it will be useful,
+ *  but WITHOUT ANY WARRANTY; without even the implied warranty of
+ *  MERCHANTABILITY or FITNESS FOR A PARTICULAR PURPOSE.  See the
+ *  GNU General Public License for more details.
+ *
+ *  You should have received a copy of the GNU General Public License
+ *  along with this program.  If not, see <http://www.gnu.org/licenses/>.
+ *
+ */
+
+#include <QtAlgorithms>
+#include <QtWidgets/QStatusBar>
+#include <QtWidgets/QMenu>
+#include <QtWidgets/QDesktopWidget>
+#include "LightpackApplication.hpp"
+
+#include "SettingsWindow.hpp"
+#include "ui_SettingsWindow.h"
+
+#include "Settings.hpp"
+#include "SpeedTest.hpp"
+#include "ColorButton.hpp"
+#include "LedDeviceManager.hpp"
+#include "enums.hpp"
+#include "debug.h"
+#include "Plugin.hpp"
+#include "systrayicon/SysTrayIcon.hpp"
+#include <QStringBuilder>
+#include <QScrollBar>
+
+
+using namespace SettingsScope;
+
+// ----------------------------------------------------------------------------
+// Lightpack settings window
+// ----------------------------------------------------------------------------
+
+const QString SettingsWindow::DeviceFirmvareVersionUndef = "undef";
+const QString SettingsWindow::LightpackDownloadsPageUrl = "http://code.google.com/p/lightpack/downloads/list";
+
+// Indexes of supported modes listed in ui->comboBox_Modes and ui->stackedWidget_Modes
+const unsigned SettingsWindow::GrabModeIndex = 0;
+const unsigned SettingsWindow::MoodLampModeIndex  = 1;
+
+SettingsWindow::SettingsWindow(QWidget *parent) :
+    QMainWindow(parent),
+    ui(new Ui::SettingsWindow),
+    m_deviceFirmwareVersion(DeviceFirmvareVersionUndef)
+{
+    DEBUG_LOW_LEVEL << Q_FUNC_INFO << "thread id: " << this->thread()->currentThreadId();
+
+    m_trayIcon = NULL   ;
+
+    ui->setupUi(this);
+
+    ui->tabWidget->setCurrentIndex(0);
+
+    setWindowFlags(Qt::Window |
+                   Qt::CustomizeWindowHint |
+                   Qt::WindowCloseButtonHint );
+    setFocus(Qt::OtherFocusReason);
+
+#ifdef Q_OS_LINUX
+    ui->listWidget->setSpacing(0);
+    ui->listWidget->setGridSize(QSize(115, 85));
+#endif
+
+    // Check windows reserved simbols in profile input name
+    QRegExpValidator *validatorProfileName = new QRegExpValidator(QRegExp("[^<>:\"/\\|?*]*"), this);
+    ui->comboBox_Profiles->lineEdit()->setValidator(validatorProfileName);
+
+    QRegExpValidator *validatorApiKey = new QRegExpValidator(QRegExp("[a-zA-Z0-9{}_-]*"), this);
+    ui->lineEdit_ApiKey->setValidator(validatorApiKey);
+
+    m_speedTest = new SpeedTest();
+
+    // hide main tabbar
+    QTabBar* tabBar=ui->tabWidget->findChild<QTabBar*>();
+    tabBar->hide();
+    // hide plugin settings tabbar
+    tabBar=ui->tabDevices->findChild<QTabBar*>();
+    tabBar->hide();
+
+    initPixmapCache();
+
+
+    m_labelStatusIcon = new QLabel(statusBar());
+    m_labelStatusIcon->setStyleSheet("QLabel{margin-right: .5em}");
+    m_labelStatusIcon->setPixmap(Settings::isBacklightEnabled() ? *(m_pixmapCache["on16"]) : *(m_pixmapCache["off16"]));
+    labelProfile = new QLabel(statusBar());
+    labelProfile->setStyleSheet("margin-left:1em");
+    labelDevice = new QLabel(statusBar());
+    labelFPS  = new QLabel(statusBar());
+
+    statusBar()->setStyleSheet("QStatusBar{border-top: 1px solid; border-color: palette(midlight);} QLabel{margin:0.2em}");
+    statusBar()->setSizeGripEnabled(false);
+    statusBar()->addWidget(labelProfile, 4);
+    statusBar()->addWidget(labelDevice, 4);
+    statusBar()->addWidget(labelFPS, 4);
+    statusBar()->addWidget(m_labelStatusIcon, 0);
+
+    updateStatusBar();
+
+    initGrabbersRadioButtonsVisibility();
+    initLanguages();
+    initVirtualLeds(Settings::getNumberOfLeds(SupportedDevices::DeviceTypeVirtual));
+
+    loadTranslation(Settings::getLanguage());
+
+    if (Settings::isBacklightEnabled())
+    {
+        m_backlightStatus = Backlight::StatusOn;
+    } else {
+        m_backlightStatus = Backlight::StatusOff;
+    }
+
+    emit backlightStatusChanged(m_backlightStatus);
+
+    m_deviceLockStatus = DeviceLocked::Unlocked;
+
+    adjustSizeAndMoveCenter();
+
+    DEBUG_LOW_LEVEL << Q_FUNC_INFO << "initialized";
+}
+
+void SettingsWindow::changePage(int page)
+{
+    DEBUG_LOW_LEVEL << Q_FUNC_INFO << page;
+    int targetPage;
+    if (page > ui->tabWidget->count()-1)
+        targetPage = page-1;
+    else
+        targetPage = page;
+
+    ui->tabWidget->setCurrentIndex(page);
+    if (targetPage == 5) {
+        ui->textBrowser->verticalScrollBar()->setValue(0);
+        m_smoothScrollTimer.setInterval(100);
+        m_smoothScrollTimer.start();
+    } else {
+        m_smoothScrollTimer.stop();
+    }
+
+}
+
+SettingsWindow::~SettingsWindow()
+{
+    DEBUG_LOW_LEVEL << Q_FUNC_INFO;
+    if (m_trayIcon)
+        delete m_trayIcon;
+
+    delete ui;
+}
+
+void SettingsWindow::connectSignalsSlots()
+{
+    DEBUG_LOW_LEVEL << Q_FUNC_INFO;
+
+//    if (m_trayIcon!=NULL)
+//    {
+//        connect(m_trayIcon, SIGNAL(activated(QSystemTrayIcon::ActivationReason)), this, SLOT(onTrayIcon_Activated(QSystemTrayIcon::ActivationReason)));
+//        connect(m_trayIcon, SIGNAL(messageClicked()), this, SLOT(onTrayIcon_MessageClicked()));
+//    }
+    DEBUG_MID_LEVEL << Q_FUNC_INFO << "tr";
+
+    connect(ui->listWidget, SIGNAL(currentRowChanged(int)), this, SLOT(changePage(int)));
+    connect(ui->spinBox_GrabSlowdown, SIGNAL(valueChanged(int)), this, SLOT(onGrabSlowdown_valueChanged(int)));
+    connect(ui->spinBox_LuminosityThreshold, SIGNAL(valueChanged(int)), this, SLOT(onLuminosityThreshold_valueChanged(int)));
+    connect(ui->radioButton_MinimumLuminosity, SIGNAL(toggled(bool)), this, SLOT(onMinimumLumosity_toggled(bool)));
+    connect(ui->radioButton_LuminosityDeadZone, SIGNAL(toggled(bool)), this, SLOT(onMinimumLumosity_toggled(bool)));
+    connect(ui->checkBox_GrabIsAvgColors, SIGNAL(toggled(bool)), this, SLOT(onGrabIsAvgColors_toggled(bool)));
+
+    connect(ui->radioButton_GrabWidgetsDontShow, SIGNAL(toggled(bool)), this, SLOT( onDontShowLedWidgets_Toggled(bool)));
+    connect(ui->radioButton_Colored, SIGNAL(toggled(bool)), this, SLOT(onSetColoredLedWidgets(bool)));
+    connect(ui->radioButton_White, SIGNAL(toggled(bool)), this, SLOT(onSetWhiteLedWidgets(bool)));
+
+    connect(ui->radioButton_LiquidColorMoodLampMode, SIGNAL(toggled(bool)), this, SLOT(onMoodLampLiquidMode_Toggled(bool)));
+    connect(ui->horizontalSlider_MoodLampSpeed, SIGNAL(valueChanged(int)), this, SLOT(onMoodLampSpeed_valueChanged(int)));
+
+    // Main options
+    connect(ui->comboBox_LightpackModes, SIGNAL(currentIndexChanged(int)), this, SLOT(onLightpackModes_currentIndexChanged(int)));
+    connect(ui->comboBox_Language, SIGNAL(activated(QString)), this, SLOT(loadTranslation(QString)));
+    connect(ui->pushButton_EnableDisableDevice, SIGNAL(clicked()), this, SLOT(toggleBacklight()));
+
+    // Device options
+    connect(ui->spinBox_DeviceRefreshDelay, SIGNAL(valueChanged(int)), this, SLOT(onDeviceRefreshDelay_valueChanged(int)));
+    connect(ui->spinBox_DeviceSmooth, SIGNAL(valueChanged(int)), this, SLOT(onDeviceSmooth_valueChanged(int)));
+    connect(ui->spinBox_DeviceBrightness, SIGNAL(valueChanged(int)), this, SLOT(onDeviceBrightness_valueChanged(int)));
+    connect(ui->spinBox_DeviceColorDepth, SIGNAL(valueChanged(int)), this, SLOT(onDeviceColorDepth_valueChanged(int)));
+    connect(ui->doubleSpinBox_DeviceGamma, SIGNAL(valueChanged(double)), this, SLOT(onDeviceGammaCorrection_valueChanged(double)));
+    connect(ui->horizontalSlider_GammaCorrection, SIGNAL(valueChanged(int)), this, SLOT(onSliderDeviceGammaCorrection_valueChanged(int)));
+    connect(ui->checkBox_SendDataOnlyIfColorsChanges, SIGNAL(toggled(bool)), this, SLOT(onDeviceSendDataOnlyIfColorsChanged_toggled(bool)));
+
+    // Open Settings file
+    connect(ui->commandLinkButton_OpenSettings, SIGNAL(clicked()), this, SLOT(openCurrentProfile()));
+
+    // Connect profile signals to this slots
+    connect(ui->comboBox_Profiles->lineEdit(), SIGNAL(editingFinished()) /* or returnPressed() */, this, SLOT(profileRename()));
+    connect(ui->comboBox_Profiles, SIGNAL(currentIndexChanged(QString)), this, SLOT(profileSwitch(QString)));
+
+    connect(Settings::settingsSingleton(), SIGNAL(profileLoaded(const QString &)),        this, SLOT(handleProfileLoaded(QString)), Qt::QueuedConnection);
+    connect(Settings::settingsSingleton(), SIGNAL(currentProfileInited(const QString &)), this, SLOT(handleProfileLoaded(QString)), Qt::QueuedConnection);
+
+    connect(Settings::settingsSingleton(), SIGNAL(hotkeyChanged(QString,QKeySequence,QKeySequence)), this, SLOT(onHotkeyChanged(QString,QKeySequence,QKeySequence)));
+    connect(Settings::settingsSingleton(), SIGNAL(lightpackModeChanged(Lightpack::Mode)), this, SLOT(onLightpackModeChanged(Lightpack::Mode)));
+
+    connect(ui->pushButton_ProfileNew, SIGNAL(clicked()), this, SLOT(profileNew()));
+    connect(ui->pushButton_ProfileResetToDefault, SIGNAL(clicked()), this, SLOT(profileResetToDefaultCurrent()));
+    connect(ui->pushButton_DeleteProfile, SIGNAL(clicked()), this, SLOT(profileDeleteCurrent()));
+
+    connect(ui->pushButton_SelectColor, SIGNAL(colorChanged(QColor)), this, SLOT(onMoodLampColor_changed(QColor)));
+    connect(ui->checkBox_ExpertModeEnabled, SIGNAL(toggled(bool)), this, SLOT(onExpertModeEnabled_Toggled(bool)));
+    connect(ui->checkBox_KeepLightsOnAfterExit, SIGNAL(toggled(bool)), this, SLOT(onKeepLightsAfterExit_Toggled(bool)));
+	connect(ui->checkBox_KeepLightsOnAfterLockComputer, SIGNAL(toggled(bool)), this, SLOT(onKeepLightsAfterLock_Toggled(bool)));
+
+    // Dev tab
+    connect(ui->checkBox_EnableDx1011Capture, SIGNAL(toggled(bool)), this, SLOT(onGrabberChanged()));
+#ifdef QT_GRAB_SUPPORT
+    connect(ui->radioButton_GrabQt, SIGNAL(toggled(bool)), this, SLOT(onGrabberChanged()));
+    connect(ui->radioButton_GrabQt_EachWidget, SIGNAL(toggled(bool)), this, SLOT(onGrabberChanged()));
+#endif
+#ifdef WINAPI_GRAB_SUPPORT
+    connect(ui->radioButton_GrabWinAPI, SIGNAL(toggled(bool)), this, SLOT(onGrabberChanged()));
+#endif
+#ifdef WINAPI_EACH_GRAB_SUPPORT
+    connect(ui->radioButton_GrabWinAPI_EachWidget, SIGNAL(toggled(bool)), this, SLOT(onGrabberChanged()));
+#endif
+#ifdef D3D9_GRAB_SUPPORT
+    connect(ui->radioButton_GrabD3D9, SIGNAL(toggled(bool)), this, SLOT(onGrabberChanged()));
+#endif
+#ifdef X11_GRAB_SUPPORT
+    connect(ui->radioButton_GrabX11, SIGNAL(toggled(bool)), this, SLOT(onGrabberChanged()));
+#endif
+#ifdef MAC_OS_CG_GRAB_SUPPORT
+    connect(ui->radioButton_GrabMacCoreGraphics, SIGNAL(toggled(bool)), this, SLOT(onGrabberChanged()));
+#endif
+#ifdef D3D10_GRAB_SUPPORT
+    connect(ui->checkBox_EnableDx1011Capture, SIGNAL(toggled(bool)), this, SLOT(onDx1011CaptureEnabledChanged(bool)));
+#endif
+
+
+    // Dev tab configure API (port, apikey)
+    connect(ui->groupBox_Api, SIGNAL(toggled(bool)), this, SLOT(onEnableApi_Toggled(bool)));
+    connect(ui->lineEdit_ApiPort, SIGNAL(editingFinished()), this, SLOT(onSetApiPort_Clicked()));
+    //connect(ui->checkBox_IsApiAuthEnabled, SIGNAL(toggled(bool)), this, SLOT(onIsApiAuthEnabled_Toggled(bool)));
+    connect(ui->pushButton_GenerateNewApiKey, SIGNAL(clicked()), this, SLOT(onGenerateNewApiKey_Clicked()));
+    connect(ui->lineEdit_ApiKey, SIGNAL(editingFinished()), this, SLOT(onApiKey_EditingFinished()));
+
+    connect(ui->spinBox_LoggingLevel, SIGNAL(valueChanged(int)), this, SLOT(onLoggingLevel_valueChanged(int)));
+    connect(ui->checkBox_PingDeviceEverySecond, SIGNAL(toggled(bool)), this, SLOT(onPingDeviceEverySecond_Toggled(bool)));
+
+    //Plugins
+    //    connected during setupUi by name:
+    //    connect(ui->list_Plugins,SIGNAL(currentRowChanged(int)),this,SLOT(on_list_Plugins_itemClicked(QListWidgetItem *)));
+    //connect(ui->pushButton_ConsolePlugin,SIGNAL(clicked()),this,SLOT(viewPluginConsole()));
+    connect(ui->pushButton_UpPriority, SIGNAL(clicked()), this, SLOT(MoveUpPlugin()));
+    connect(ui->pushButton_DownPriority, SIGNAL(clicked()), this, SLOT(MoveDownPlugin()));
+
+    connect(&m_smoothScrollTimer, SIGNAL(timeout()), this, SLOT(scrollThanks()));
+}
+
+// ----------------------------------------------------------------------------
+// Events
+// ----------------------------------------------------------------------------
+
+void SettingsWindow::changeEvent(QEvent *e)
+{
+    DEBUG_MID_LEVEL << Q_FUNC_INFO << e->type();
+
+    int currentPage = 0;
+    QListWidgetItem * item = NULL;
+    QMainWindow::changeEvent(e);
+    switch (e->type()) {
+    case QEvent::LanguageChange:
+
+        currentPage = ui->listWidget->currentRow();
+        ui->retranslateUi(this);
+        if (m_trayIcon)
+            m_trayIcon->retranslateUi();
+
+        ui->comboBox_LightpackModes->setCurrentIndex(Settings::getLightpackMode() == Lightpack::MoodLampMode ? MoodLampModeIndex : GrabModeIndex);
+
+        setWindowTitle(tr("Prismatik: %1").arg(ui->comboBox_Profiles->lineEdit()->text()));
+
+        ui->listWidget->addItem("dirty hack");
+        item = ui->listWidget->takeItem(ui->listWidget->count()-1);
+        delete item;
+        ui->listWidget->setCurrentRow(currentPage);
+
+
+        ui->comboBox_Language->setItemText(0, tr("System default"));
+
+        updateStatusBar();
+
+        break;
+    default:
+        break;
+    }
+}
+
+void SettingsWindow::closeEvent(QCloseEvent *event)
+{
+    DEBUG_LOW_LEVEL << Q_FUNC_INFO;
+
+    if (m_trayIcon && m_trayIcon->isVisible()) {
+        // Just hide settings
+        hideSettings();
+        event->ignore();
+    }
+    else {
+        // terminate application if we're running in "trayless" mode
+        QApplication::quit();
+    }
+}
+
+void SettingsWindow::onFocus()
+{
+    DEBUG_LOW_LEVEL << Q_FUNC_INFO;
+    if (!ui->radioButton_GrabWidgetsDontShow->isChecked() && ui->comboBox_LightpackModes->currentIndex() == GrabModeIndex) {
+        emit showLedWidgets(true);
+    }
+}
+
+void SettingsWindow::onBlur()
+{
+    DEBUG_LOW_LEVEL << Q_FUNC_INFO;
+    emit showLedWidgets(false);
+}
+
+void SettingsWindow::onKeepLightsAfterExit_Toggled(bool isEnabled)
+{
+    Settings::setKeepLightsOnAfterExit(isEnabled);
+}
+
+void SettingsWindow::onExpertModeEnabled_Toggled(bool isEnabled)
+{
+    Settings::setExpertModeEnabled(isEnabled);
+    updateExpertModeWidgetsVisibility();
+}
+
+void SettingsWindow::updateExpertModeWidgetsVisibility()
+{    
+    if(Settings::isExpertModeEnabled()) {
+        if (ui->tabWidget->indexOf(ui->tabExperimental) < 0)
+            ui->tabWidget->insertTab(4,ui->tabExperimental, tr("Dev tab"));
+        ui->listWidget->setItemHidden(ui->listWidget->item(4),false);
+    } else {
+        ui->tabWidget->removeTab(ui->tabWidget->indexOf(ui->tabExperimental));
+        ui->listWidget->setItemHidden(ui->listWidget->item(4),true);
+    }
+
+    ui->pushButton_ConsolePlugin->setVisible(Settings::isExpertModeEnabled());
+
+    updateDeviceTabWidgetsVisibility();
+}
+
+void SettingsWindow::updateStatusBar() {
+    DEBUG_MID_LEVEL << Q_FUNC_INFO;
+
+    this->labelProfile->setText(tr("Profile: %1").arg(Settings::getCurrentProfileName()));
+    this->labelDevice->setText(tr("Device: %1").arg(Settings::getConnectedDeviceName()));
+    this->labelFPS->setText(tr("FPS: %1").arg(""));
+}
+
+void SettingsWindow::updateDeviceTabWidgetsVisibility()
+{
+    DEBUG_LOW_LEVEL << Q_FUNC_INFO;
+
+    SupportedDevices::DeviceType connectedDevice = Settings::getConnectedDevice();
+
+    switch (connectedDevice)
+    {
+    case SupportedDevices::DeviceTypeVirtual:
+        ui->tabDevices->show();
+        ui->tabDevices->setCurrentWidget(ui->tabDeviceVirtual);
+        // Sync Virtual Leds count with NumberOfLeds field
+        initVirtualLeds(Settings::getNumberOfLeds(SupportedDevices::DeviceTypeVirtual));
+        break;
+
+    case SupportedDevices::DeviceTypeLightpack:
+        ui->tabDevices->show();
+        ui->tabDevices->setCurrentWidget(ui->tabDeviceLightpack);
+        // Sync Virtual Leds count with NumberOfLeds field
+        break;
+
+    default:
+        ui->tabDevices->hide();
+//        qCritical() << Q_FUNC_INFO << "Fail. Unknown connectedDevice ==" << connectedDevice;
+        break;
+    }
+    setDeviceTabWidgetsVisibility(DeviceTab::Lightpack);
+
+}
+
+void SettingsWindow::setDeviceTabWidgetsVisibility(DeviceTab::Options options)
+{
+    DEBUG_LOW_LEVEL << Q_FUNC_INFO << options;
+
+#ifdef QT_NO_DEBUG
+    int majorVersion = getLigtpackFirmwareVersionMajor();
+    bool isShowOldSettings = (majorVersion == 4 || majorVersion == 5) && Settings::isExpertModeEnabled();
+
+    // Show color depth only if lightpack hw4.x or hw5.x
+    ui->label_DeviceColorDepth->setVisible(isShowOldSettings);
+    ui->horizontalSlider_DeviceColorDepth->setVisible(isShowOldSettings);
+    ui->spinBox_DeviceColorDepth->setVisible(isShowOldSettings);
+    ui->pushButton_LightpackColorDepthHelp->setVisible(isShowOldSettings);
+
+    ui->label_DeviceRefreshDelay->setVisible(isShowOldSettings);
+    ui->horizontalSlider_DeviceRefreshDelay->setVisible(isShowOldSettings);
+    ui->spinBox_DeviceRefreshDelay->setVisible(isShowOldSettings);
+    ui->pushButton_LightpackRefreshDelayHelp->setVisible(isShowOldSettings);
+#endif
+}
+
+void SettingsWindow::syncLedDeviceWithSettingsWindow()
+{
+    emit updateBrightness(Settings::getDeviceBrightness());
+    emit updateSmoothSlowdown(Settings::getDeviceSmooth());
+    emit updateGamma(Settings::getDeviceGamma());
+}
+
+int SettingsWindow::getLigtpackFirmwareVersionMajor()
+{
+    DEBUG_MID_LEVEL << Q_FUNC_INFO;
+
+    if (Settings::getConnectedDevice() != SupportedDevices::DeviceTypeLightpack)
+        return -1;
+
+    if (m_deviceFirmwareVersion == DeviceFirmvareVersionUndef)
+        return -1;
+
+    bool ok = false;
+    double version = m_deviceFirmwareVersion.toDouble(&ok);
+
+    if (!ok)
+    {
+        DEBUG_MID_LEVEL << Q_FUNC_INFO << "Convert to double fail. Device firmware version =" << m_deviceFirmwareVersion;
+        return -1;
+    }
+
+    int majorVersion = (int)version;
+
+    DEBUG_LOW_LEVEL << Q_FUNC_INFO << "Prismatik major version:" << majorVersion;
+
+    return majorVersion;
+}
+
+void SettingsWindow::onPostInit() {
+    updateUiFromSettings();
+    this->requestFirmwareVersion();
+    this->m_trayIcon->checkUpdate();
+}
+
+void SettingsWindow::onEnableApi_Toggled(bool isEnabled)
+{
+    DEBUG_LOW_LEVEL << Q_FUNC_INFO << isEnabled;
+
+    Settings::setIsApiEnabled(isEnabled);
+
+}
+
+void SettingsWindow::onApiKey_EditingFinished()
+{
+    DEBUG_LOW_LEVEL << Q_FUNC_INFO;
+
+    QString apikey = ui->lineEdit_ApiKey->text();
+
+    Settings::setApiKey(apikey);
+}
+
+void SettingsWindow::onSetApiPort_Clicked()
+{
+    DEBUG_LOW_LEVEL << Q_FUNC_INFO << ui->lineEdit_ApiPort->text();
+
+    bool ok;
+    int port = ui->lineEdit_ApiPort->text().toInt(&ok);
+
+    if (ok)
+    {
+        Settings::setApiPort(port);
+        emit updateApiPort(port);
+
+        ui->lineEdit_ApiPort->setStyleSheet(this->styleSheet());
+        ui->lineEdit_ApiPort->setToolTip("");
+    } else {
+        QString errorMessage = "Convert to 'int' fail";
+
+        ui->lineEdit_ApiPort->setStyleSheet("background-color:red;");
+        ui->lineEdit_ApiPort->setToolTip(errorMessage);
+
+        qWarning() << Q_FUNC_INFO << errorMessage << "port:" << ui->lineEdit_ApiPort->text();
+    }
+}
+
+void SettingsWindow::onGenerateNewApiKey_Clicked()
+{
+    DEBUG_LOW_LEVEL << Q_FUNC_INFO;
+
+    QString generatedApiKey = QUuid::createUuid().toString();
+
+    ui->lineEdit_ApiKey->setText(generatedApiKey);
+
+    Settings::setApiKey(generatedApiKey);
+}
+
+void SettingsWindow::onLoggingLevel_valueChanged(int value)
+{
+    DEBUG_LOW_LEVEL << Q_FUNC_INFO << value;
+
+    // WARNING: Multithreading bug here with g_debugLevel
+    g_debugLevel = value;
+
+    Settings::setDebugLevel(value);
+}
+
+void SettingsWindow::setDeviceLockViaAPI(DeviceLocked::DeviceLockStatus status,  QList<QString> modules)
+{
+    DEBUG_LOW_LEVEL << Q_FUNC_INFO << status;
+    m_deviceLockStatus = status;
+    m_deviceLockKey = modules;
+
+
+    if (m_deviceLockStatus == DeviceLocked::Unlocked)
+    {
+        syncLedDeviceWithSettingsWindow();
+
+        if (Settings::getLightpackMode() == Lightpack::MoodLampMode && ui->radioButton_LiquidColorMoodLampMode->isChecked())
+        {
+            // Switch off smooth if moodlamp liquid mode
+            emit updateSmoothSlowdown(0);
+        }
+    } else {
+        if (Settings::getLightpackMode() == Lightpack::MoodLampMode && ui->radioButton_LiquidColorMoodLampMode->isChecked())
+        {
+            // Restore smooth slowdown value before change control to API
+            emit updateSmoothSlowdown(Settings::getDeviceSmooth());
+        }
+    }
+
+    startBacklight();
+}
+
+void SettingsWindow::onDx1011CaptureEnabledChanged(bool isEnabled) {
+    DEBUG_LOW_LEVEL << Q_FUNC_INFO << isEnabled;
+
+#ifdef D3D10_GRAB_SUPPORT
+    Settings::setDx1011GrabberEnabled(isEnabled);
+#endif
+}
+void SettingsWindow::setModeChanged(Lightpack::Mode mode)
+{
+    DEBUG_LOW_LEVEL << Q_FUNC_INFO << mode;
+    updateUiFromSettings();
+}
+
+void SettingsWindow::setBacklightStatus(Backlight::Status status)
+{
+    DEBUG_LOW_LEVEL << Q_FUNC_INFO;
+
+    if (m_backlightStatus != Backlight::StatusDeviceError
+            || status == Backlight::StatusOff)
+    {
+        m_backlightStatus = status;
+        emit backlightStatusChanged(m_backlightStatus);
+    }
+
+    startBacklight();
+}
+
+void SettingsWindow::backlightOn()
+{
+    DEBUG_LOW_LEVEL << Q_FUNC_INFO;
+
+    m_backlightStatus = Backlight::StatusOn;
+    emit backlightStatusChanged(m_backlightStatus);
+    startBacklight();
+}
+
+void SettingsWindow::backlightOff()
+{
+    DEBUG_LOW_LEVEL << Q_FUNC_INFO;
+
+    m_backlightStatus = Backlight::StatusOff;
+    emit backlightStatusChanged(m_backlightStatus);
+    startBacklight();
+}
+
+void SettingsWindow::toggleBacklight()
+{
+    DEBUG_LOW_LEVEL << Q_FUNC_INFO;
+
+    switch (m_backlightStatus)
+    {
+    case Backlight::StatusOn:
+        m_backlightStatus = Backlight::StatusOff;
+        break;
+    case Backlight::StatusOff:
+        m_backlightStatus = Backlight::StatusOn;
+        break;
+    case Backlight::StatusDeviceError:
+        m_backlightStatus = Backlight::StatusOff;
+        break;
+    default:
+        qWarning() << Q_FUNC_INFO << "m_backlightStatus contains crap =" << m_backlightStatus;
+        break;
+    }
+
+    emit backlightStatusChanged(m_backlightStatus);
+
+    startBacklight();
+}
+
+void SettingsWindow::toggleBacklightMode()
+{
+    DEBUG_LOW_LEVEL << Q_FUNC_INFO;
+
+    using namespace Lightpack;
+
+    Mode curMode = Settings::getLightpackMode();
+
+    Settings::setLightpackMode(curMode == AmbilightMode ? MoodLampMode : AmbilightMode );
+}
+
+void SettingsWindow::startBacklight()
+{
+    DEBUG_LOW_LEVEL << Q_FUNC_INFO << "m_backlightStatus =" << m_backlightStatus
+                    << "m_deviceLockStatus =" << m_deviceLockStatus;
+
+    if(ui->list_Plugins->count()>0)
+        {
+            int count = ui->list_Plugins->count();
+            for(int index = 0; index < count; index++)
+            {
+                DEBUG_LOW_LEVEL << Q_FUNC_INFO << "check session key";
+                QListWidgetItem * item = ui->list_Plugins->item(index);
+                int indexPlugin =item->data(Qt::UserRole).toUInt();
+                QString key = _plugins[indexPlugin]->Guid();
+                if (m_deviceLockKey.contains(key))
+                {
+                    if (m_deviceLockStatus != DeviceLocked::Api  && m_deviceLockKey.indexOf(key)==0)
+                        m_deviceLockModule = _plugins[indexPlugin]->Name();
+                    if (Settings::isExpertModeEnabled())
+                        item->setText(getPluginName(_plugins[indexPlugin])+" (Lock)");
+                }
+                else
+                    item->setText(getPluginName(_plugins[indexPlugin]));
+            }
+        }
+
+
+    if (m_deviceLockKey.count()==0)
+        m_deviceLockModule = "";
+
+    updateTrayAndActionStates();
+}
+
+void SettingsWindow::nextProfile()
+{
+    DEBUG_LOW_LEVEL << Q_FUNC_INFO;
+    QStringList profiles = Settings::findAllProfiles();
+    QString profile = Settings::getCurrentProfileName();
+
+    int curIndex = profiles.indexOf(profile);
+    int newIndex = (curIndex == profiles.count() - 1) ? 0 : curIndex + 1;
+
+    Settings::loadOrCreateProfile(profiles[newIndex]);
+}
+
+void SettingsWindow::prevProfile()
+{
+    DEBUG_LOW_LEVEL << Q_FUNC_INFO;
+    QStringList profiles = Settings::findAllProfiles();
+    QString profile = Settings::getCurrentProfileName();
+
+    int curIndex = profiles.indexOf(profile);
+    int newIndex = (curIndex == 0) ? profiles.count() - 1 : curIndex - 1;
+
+    Settings::loadOrCreateProfile(profiles[newIndex]);
+}
+
+
+void SettingsWindow::updateTrayAndActionStates()
+{
+    DEBUG_MID_LEVEL << Q_FUNC_INFO;
+
+    if (m_trayIcon== NULL) return;
+
+    switch (m_backlightStatus)
+    {
+    case Backlight::StatusOn:
+        ui->pushButton_EnableDisableDevice->setIcon(QIcon(*m_pixmapCache["off16"]));
+        ui->pushButton_EnableDisableDevice->setText("  " + tr("Turn lights OFF"));
+
+        if (m_deviceLockStatus == DeviceLocked::Api)
+        {
+            m_labelStatusIcon->setPixmap(*m_pixmapCache["lock16"]);
+            if (m_trayIcon)
+                m_trayIcon->setStatus(SysTrayIcon::StatusLockedByApi);
+        } else
+            if (m_deviceLockStatus == DeviceLocked::Plugin)
+            {
+                m_labelStatusIcon->setPixmap(*m_pixmapCache["lock16"]);
+                if (m_trayIcon)
+                    m_trayIcon->setStatus(SysTrayIcon::StatusLockedByPlugin, &m_deviceLockModule);
+            } else {
+                m_labelStatusIcon->setPixmap(*m_pixmapCache["on16"]);
+                if (m_trayIcon)
+                    m_trayIcon->setStatus(SysTrayIcon::StatusOn);
+            }
+        break;
+
+    case Backlight::StatusOff:
+        m_labelStatusIcon->setPixmap(*m_pixmapCache["off16"]);
+        ui->pushButton_EnableDisableDevice->setIcon(QIcon(*m_pixmapCache["on16"]));
+        ui->pushButton_EnableDisableDevice->setText("  " + tr("Turn lights ON"));
+        if (m_trayIcon)
+            m_trayIcon->setStatus(SysTrayIcon::StatusOff);
+        break;
+
+    case Backlight::StatusDeviceError:
+        m_labelStatusIcon->setPixmap(*m_pixmapCache["error16"]);
+        ui->pushButton_EnableDisableDevice->setIcon(QIcon(*m_pixmapCache["off16"]));
+        ui->pushButton_EnableDisableDevice->setText("  " + tr("Turn lights OFF"));
+        if (m_trayIcon)
+            m_trayIcon->setStatus(SysTrayIcon::StatusError);
+        break;
+    default:
+        qWarning() << Q_FUNC_INFO << "m_backlightStatus = " << m_backlightStatus;
+        break;
+    }
+    if (m_trayIcon)
+        m_labelStatusIcon->setToolTip(m_trayIcon->toolTip());
+}
+
+void SettingsWindow::initGrabbersRadioButtonsVisibility()
+{
+#ifndef WINAPI_GRAB_SUPPORT
+    ui->radioButton_GrabWinAPI->setVisible(false);
+#else
+    ui->radioButton_GrabWinAPI->setChecked(true);
+#endif
+#ifndef WINAPI_EACH_SUPPORT
+    ui->radioButton_GrabWinAPI_EachWidget->setVisible(false);
+#endif
+#ifndef D3D9_GRAB_SUPPORT
+    ui->radioButton_GrabD3D9->setVisible(false);
+#endif
+#ifndef D3D10_GRAB_SUPPORT
+    ui->checkBox_EnableDx1011Capture->setVisible(false);
+#endif
+#ifndef X11_GRAB_SUPPORT
+    ui->radioButton_GrabX11->setVisible(false);
+#else
+    ui->radioButton_GrabX11->setChecked(true);
+#endif
+#ifndef MAC_OS_CG_GRAB_SUPPORT
+    ui->radioButton_GrabMacCoreGraphics->setVisible(false);
+#else
+    ui->radioButton_GrabMacCoreGraphics->setChecked(true);
+#endif
+#ifndef QT_GRAB_SUPPORT
+    ui->radioButton_GrabQt->setVisible(false);
+    ui->radioButton_GrabQt_EachWidget->setVisible(false);
+#else
+    ui->radioButton_GrabQt->setChecked(true);
+#endif
+}
+
+// ----------------------------------------------------------------------------
+// Show grabbed colors in another GUI
+// ----------------------------------------------------------------------------
+
+void SettingsWindow::initVirtualLeds(int virtualLedsCount)
+{
+    DEBUG_LOW_LEVEL << Q_FUNC_INFO << virtualLedsCount;
+
+    // Remove all virtual leds from grid layout
+    for (int i = 0; i < m_labelsGrabbedColors.count(); i++)
+    {
+        ui->gridLayout_VirtualLeds->removeWidget(m_labelsGrabbedColors[i]);
+        m_labelsGrabbedColors[i]->deleteLater();
+    }
+
+    m_labelsGrabbedColors.clear();
+
+    for (int i = 0; i < virtualLedsCount; i++)
+    {
+        QLabel *label = new QLabel(this);
+        label->setText(QString::number(i + 1));
+        label->setAlignment(Qt::AlignCenter);
+        label->setAutoFillBackground(true);
+
+        if (m_backlightStatus == Backlight::StatusOff)
+        {
+            // If status off fill labels black:
+            QPalette pal = label->palette();
+            pal.setBrush(QPalette::Window, QBrush(Qt::black));
+            label->setPalette(pal);
+        }
+
+        m_labelsGrabbedColors.append(label);
+
+        int row = i / 10;
+        int col = i % 10;
+
+        ui->gridLayout_VirtualLeds->addWidget(label, row, col);
+    }
+
+    ui->frame_VirtualLeds->update();
+}
+
+void SettingsWindow::updateVirtualLedsColors(const QList<QRgb> & colors)
+{
+    DEBUG_MID_LEVEL << Q_FUNC_INFO;
+
+    if (Settings::getConnectedDevice() != SupportedDevices::DeviceTypeVirtual)
+        return;
+
+    if (colors.count() != m_labelsGrabbedColors.count())
+    {
+        qWarning() << Q_FUNC_INFO << "colors.count()" << colors.count() << "!=" << "m_labelsGrabbedColors.count()" << m_labelsGrabbedColors.count() << "."
+                    << "Cancel updating virtual colors." << sender();
+        return;
+    }
+
+    for (int i = 0; i < colors.count(); i++)
+    {
+        QLabel *label = m_labelsGrabbedColors[i];
+        QColor color(colors[i]);
+
+        QPalette pal = label->palette();
+        pal.setBrush(QPalette::Window, QBrush(color));
+        label->setPalette(pal);
+    }
+}
+
+void SettingsWindow::requestBacklightStatus()
+{
+    emit resultBacklightStatus(m_backlightStatus);
+}
+
+void SettingsWindow::onApiServer_ErrorOnStartListening(QString errorMessage)
+{
+    ui->lineEdit_ApiPort->setStyleSheet("background-color:red;");
+    ui->lineEdit_ApiPort->setToolTip(errorMessage);
+}
+
+void SettingsWindow::onPingDeviceEverySecond_Toggled(bool state)
+{
+    DEBUG_LOW_LEVEL << Q_FUNC_INFO << state;
+
+    Settings::setPingDeviceEverySecond(state);
+
+    // Force update colors on device for start ping device
+    //    m_grabManager->reset();
+    //    m_moodlampManager->reset();
+}
+
+void SettingsWindow::processMessage(const QString &message)
+{
+    DEBUG_LOW_LEVEL << Q_FUNC_INFO << message;
+
+    if (m_trayIcon==NULL) return;
+    m_trayIcon->showMessage(SysTrayIcon::MessageAnotherInstance);
+}
+
+// ----------------------------------------------------------------------------
+// Show / Hide settings and about windows
+// ----------------------------------------------------------------------------
+
+void SettingsWindow::showAbout()
+{
+    DEBUG_LOW_LEVEL << Q_FUNC_INFO;
+
+    emit requestFirmwareVersion();
+
+    ui->tabWidget->setCurrentWidget(ui->tabAbout);
+    this->show();
+
+    m_smoothScrollTimer.setInterval(100);
+    connect(&m_smoothScrollTimer, SIGNAL(timeout()), this, SLOT(scrollThanks()));
+    m_smoothScrollTimer.start();
+}
+
+void SettingsWindow::scrollThanks()
+{
+   QScrollBar *scrollBar = this->ui->textBrowser->verticalScrollBar();
+
+   scrollBar->setValue(scrollBar->value() + 1);
+
+}
+
+void SettingsWindow::showSettings()
+{
+    DEBUG_LOW_LEVEL << Q_FUNC_INFO;
+
+    this->show();
+    this->activateWindow();
+}
+
+void SettingsWindow::hideSettings()
+{
+    DEBUG_LOW_LEVEL << Q_FUNC_INFO;
+
+    emit showLedWidgets(false);
+
+    this->hide();
+}
+
+void SettingsWindow::toggleSettings()
+{
+    if(this->isVisible())
+        hideSettings();
+    else
+        showSettings();
+}
+
+
+// ----------------------------------------------------------------------------
+// Public slots
+// ----------------------------------------------------------------------------
+
+void SettingsWindow::ledDeviceOpenSuccess(bool isSuccess)
+{
+    DEBUG_LOW_LEVEL << Q_FUNC_INFO << isSuccess;
+
+    if (isSuccess)
+    {
+        // Device just connected and for updating colors
+        // we should reset previous saved states
+        //m_grabManager->reset();
+        // m_moodlampManager->reset();
+    }
+
+    ledDeviceCallSuccess(isSuccess);
+}
+
+void SettingsWindow::ledDeviceCallSuccess(bool isSuccess)
+{    
+    DEBUG_MID_LEVEL << Q_FUNC_INFO << isSuccess << m_backlightStatus;
+#if 0
+    DEBUG_LOW_LEVEL << Q_FUNC_INFO << "thread id: " << this->thread()->currentThreadId();
+#endif
+
+    // If Backlight::StatusOff then nothings changed
+
+    if (isSuccess == false)
+    {
+        if (m_backlightStatus == Backlight::StatusOn) {
+            m_backlightStatus = Backlight::StatusDeviceError;
+            updateTrayAndActionStates();
+        }
+        DEBUG_LOW_LEVEL << Q_FUNC_INFO << "Backlight::StatusDeviceError";
+    } else {
+        if (m_backlightStatus == Backlight::StatusDeviceError) {
+            m_backlightStatus = Backlight::StatusOn;
+            updateTrayAndActionStates();
+        }
+    }
+}
+
+void SettingsWindow::ledDeviceFirmwareVersionResult(const QString & fwVersion)
+{
+    DEBUG_LOW_LEVEL << Q_FUNC_INFO << fwVersion;
+
+    m_deviceFirmwareVersion = fwVersion;
+
+    QString aboutDialogFirmwareString = m_deviceFirmwareVersion;
+
+    if (Settings::getConnectedDevice() == SupportedDevices::DeviceTypeLightpack)
+    {
+        if (m_deviceFirmwareVersion == "5.0" || m_deviceFirmwareVersion == "4.3")
+        {
+            aboutDialogFirmwareString += QString(" ") +
+                    "(<a href=\"" + LightpackDownloadsPageUrl + "\">" +
+                    tr("update firmware") +
+                    "</a>)";
+
+            if (Settings::isUpdateFirmwareMessageShown() == false)
+            {
+                if (m_trayIcon!=NULL)
+                    m_trayIcon->showMessage(SysTrayIcon::MessageUpdateFirmware);
+                Settings::setUpdateFirmwareMessageShown(true);
+            }
+        }
+    }
+
+    this->setFirmwareVersion(aboutDialogFirmwareString);
+
+    updateDeviceTabWidgetsVisibility();
+}
+
+void SettingsWindow::refreshAmbilightEvaluated(double updateResultMs)
+{    
+    DEBUG_MID_LEVEL << Q_FUNC_INFO << updateResultMs;
+
+    double secs = updateResultMs / 1000;
+    double hz = 0;
+
+    if(secs != 0){
+        hz = 1 / secs;
+    }
+
+    ui->label_GrabFrequency_value->setText(QString::number(hz,'f', 2) /* ms to hz */);
+
+    this->labelFPS->setText(tr("FPS: ")+QString::number(hz,'f', 2) );
+}
+
+// ----------------------------------------------------------------------------
+// UI handlers
+// ----------------------------------------------------------------------------
+
+void SettingsWindow::onGrabberChanged()
+{
+    Grab::GrabberType grabberType = getSelectedGrabberType();
+
+    DEBUG_LOW_LEVEL << Q_FUNC_INFO << "GrabberType: " << grabberType << ", isDx1011CaptureEnabled: " << isDx1011CaptureEnabled();
+
+    Settings::setGrabberType(grabberType);
+}
+
+void SettingsWindow::onGrabSlowdown_valueChanged(int value)
+{
+    DEBUG_LOW_LEVEL << Q_FUNC_INFO << value;
+
+    Settings::setGrabSlowdown(value);
+}
+
+void SettingsWindow::onLuminosityThreshold_valueChanged(int value)
+{
+    DEBUG_LOW_LEVEL << Q_FUNC_INFO << value;
+
+    Settings::setLuminosityThreshold(value);
+}
+
+void SettingsWindow::onMinimumLumosity_toggled(bool value)
+{
+    DEBUG_LOW_LEVEL << Q_FUNC_INFO << value;
+
+    Settings::setMinimumLuminosityEnabled(ui->radioButton_MinimumLuminosity->isChecked());
+}
+
+void SettingsWindow::onGrabIsAvgColors_toggled(bool state)
+{
+    DEBUG_LOW_LEVEL << Q_FUNC_INFO << state;
+
+    Settings::setGrabAvgColorsEnabled(state);
+}
+
+void SettingsWindow::onDeviceRefreshDelay_valueChanged(int value)
+{
+    DEBUG_LOW_LEVEL << Q_FUNC_INFO << value;
+
+    Settings::setDeviceRefreshDelay(value);
+}
+
+void SettingsWindow::onDeviceSmooth_valueChanged(int value)
+{
+    DEBUG_LOW_LEVEL << Q_FUNC_INFO << value;
+
+    Settings::setDeviceSmooth(value);
+}
+
+void SettingsWindow::onDeviceBrightness_valueChanged(int percent)
+{
+    DEBUG_LOW_LEVEL << Q_FUNC_INFO << percent;
+
+    Settings::setDeviceBrightness(percent);
+}
+
+void SettingsWindow::onDeviceColorDepth_valueChanged(int value)
+{
+    DEBUG_LOW_LEVEL << Q_FUNC_INFO << value;
+
+    Settings::setDeviceColorDepth(value);
+}
+
+void SettingsWindow::onDeviceGammaCorrection_valueChanged(double value)
+{
+    DEBUG_LOW_LEVEL << Q_FUNC_INFO << value;
+
+    Settings::setDeviceGamma(value);
+    ui->horizontalSlider_GammaCorrection->setValue(floor((value * 100 + 0.5)));
+    emit updateGamma(Settings::getDeviceGamma());
+}
+
+void SettingsWindow::onSliderDeviceGammaCorrection_valueChanged(int value)
+{
+    DEBUG_LOW_LEVEL << Q_FUNC_INFO << value;
+    Settings::setDeviceGamma(static_cast<double>(value + 0.4) / 100);
+    ui->doubleSpinBox_DeviceGamma->setValue(Settings::getDeviceGamma());
+    emit updateGamma(Settings::getDeviceGamma());
+}
+
+void SettingsWindow::onLightpackModes_currentIndexChanged(int index)
+{
+    DEBUG_LOW_LEVEL << Q_FUNC_INFO << index << sender();
+
+    using namespace Lightpack;
+    if (index >= 0)
+        Settings::setLightpackMode(index == GrabModeIndex ? AmbilightMode : MoodLampMode);
+}
+
+void SettingsWindow::onLightpackModeChanged(Lightpack::Mode mode)
+{
+    DEBUG_LOW_LEVEL << Q_FUNC_INFO << mode << ui->comboBox_LightpackModes->currentIndex();
+
+    switch (mode)
+    {
+    case Lightpack::AmbilightMode:
+        ui->comboBox_LightpackModes->setCurrentIndex(GrabModeIndex);
+        ui->stackedWidget_LightpackModes->setCurrentIndex(GrabModeIndex);
+        emit showLedWidgets(!ui->radioButton_GrabWidgetsDontShow->isChecked() && this->isVisible());
+        if (ui->radioButton_LiquidColorMoodLampMode->isChecked())
+        {
+//             Restore smooth slowdown value
+            emit updateSmoothSlowdown(Settings::getDeviceSmooth());
+        }
+        break;
+
+    case Lightpack::MoodLampMode:
+        ui->comboBox_LightpackModes->setCurrentIndex(MoodLampModeIndex);
+        ui->stackedWidget_LightpackModes->setCurrentIndex(MoodLampModeIndex);
+        emit showLedWidgets(false);
+        if (ui->radioButton_LiquidColorMoodLampMode->isChecked())
+        {
+            // Switch off smooth if moodlamp liquid mode
+            emit updateSmoothSlowdown(0);
+        }
+        break;
+
+    default:
+        DEBUG_LOW_LEVEL << "LightpacckMode unsuppotred value =" << mode;
+        break;
+    }
+    backlightStatusChanged(m_backlightStatus);
+}
+
+void SettingsWindow::onMoodLampColor_changed(QColor color)
+{
+    DEBUG_MID_LEVEL << Q_FUNC_INFO << color;
+    Settings::setMoodLampColor(color);
+}
+
+void SettingsWindow::onMoodLampSpeed_valueChanged(int value)
+{
+    DEBUG_LOW_LEVEL << Q_FUNC_INFO << value;
+    Settings::setMoodLampSpeed(value);
+}
+
+void SettingsWindow::onMoodLampLiquidMode_Toggled(bool checked)
+{
+    DEBUG_LOW_LEVEL << Q_FUNC_INFO << checked;
+
+    Settings::setMoodLampLiquidMode(checked);
+    if (Settings::isMoodLampLiquidMode())
+    {
+        // Liquid color mode
+        ui->pushButton_SelectColor->setEnabled(false);
+        ui->horizontalSlider_MoodLampSpeed->setEnabled(true);
+        ui->label_slowMoodLampSpeed->setEnabled(true);
+        ui->label_fastMoodLampSpeed->setEnabled(true);
+        // Switch off smooth if liquid mode enabled
+        // this helps normal work liquid mode on hw5 and hw4 lightpacks
+        emit updateSmoothSlowdown(0);
+    } else {
+        // Constant color mode
+        ui->pushButton_SelectColor->setEnabled(true);
+        ui->horizontalSlider_MoodLampSpeed->setEnabled(false);
+        ui->label_slowMoodLampSpeed->setEnabled(false);
+        ui->label_fastMoodLampSpeed->setEnabled(false);
+        emit updateSmoothSlowdown(Settings::getDeviceSmooth());
+    }
+}
+
+void SettingsWindow::onDontShowLedWidgets_Toggled(bool checked)
+{
+    DEBUG_LOW_LEVEL << Q_FUNC_INFO << checked;
+    emit showLedWidgets(!checked);
+}
+
+void SettingsWindow::onSetColoredLedWidgets(bool checked)
+{
+    DEBUG_LOW_LEVEL << Q_FUNC_INFO;
+    if (checked)
+        emit setColoredLedWidget(true);
+}
+
+void SettingsWindow::onSetWhiteLedWidgets(bool checked)
+{
+    DEBUG_LOW_LEVEL << Q_FUNC_INFO;
+    if (checked)
+        emit setColoredLedWidget(false);
+}
+
+void SettingsWindow::onDeviceSendDataOnlyIfColorsChanged_toggled(bool state)
+{
+    DEBUG_LOW_LEVEL << Q_FUNC_INFO << state;
+
+    Settings::setSendDataOnlyIfColorsChanges(state);
+}
+
+// ----------------------------------------------------------------------------
+
+void SettingsWindow::openFile(const QString &filePath)
+{
+    DEBUG_LOW_LEVEL << Q_FUNC_INFO;
+
+    QString filePrefix = "file://";
+
+#ifdef Q_OS_WIN
+    filePrefix = "file:///";
+#endif
+
+    QDesktopServices::openUrl(QUrl(filePrefix + filePath, QUrl::TolerantMode));
+}
+
+// ----------------------------------------------------------------------------
+// Profiles
+// ----------------------------------------------------------------------------
+
+void SettingsWindow::openCurrentProfile()
+{
+    DEBUG_LOW_LEVEL << Q_FUNC_INFO;
+
+    openFile(Settings::getCurrentProfilePath());
+}
+
+void SettingsWindow::profileRename()
+{
+    DEBUG_LOW_LEVEL << Q_FUNC_INFO;
+
+    QString configName = ui->comboBox_Profiles->currentText().trimmed();
+    ui->comboBox_Profiles->lineEdit()->setText(configName);
+
+    // Signal editingFinished() will be emited if focus wasn't lost (for example when return pressed),
+    // and profileRename() function will be called again here
+    this->setFocus(Qt::OtherFocusReason);
+
+    if (Settings::getCurrentProfileName() == configName)
+    {
+        DEBUG_LOW_LEVEL << Q_FUNC_INFO << "Nothing has changed";
+        return;
+    }
+
+    if (configName == "")
+    {
+        configName = Settings::getCurrentProfileName();
+        DEBUG_LOW_LEVEL << Q_FUNC_INFO << "Profile name is empty, return back to" << configName;
+    }
+    else
+    {
+        Settings::renameCurrentProfile(configName);
+    }
+
+    ui->comboBox_Profiles->lineEdit()->setText(configName);
+    ui->comboBox_Profiles->setItemText(ui->comboBox_Profiles->currentIndex(), configName);
+}
+
+void SettingsWindow::profileSwitch(const QString & configName)
+{
+    DEBUG_LOW_LEVEL << Q_FUNC_INFO << configName;
+
+    profilesLoadAll();
+
+    int index = ui->comboBox_Profiles->findText(configName);
+
+    if (index < 0)
+    {
+        qCritical() << Q_FUNC_INFO << "Fail find text:" << configName << "in profiles combobox";
+        return;
+    }
+
+    ui->comboBox_Profiles->setCurrentIndex(index);
+
+    if (m_trayIcon)
+        m_trayIcon->updateProfiles();
+
+    Settings::loadOrCreateProfile(configName);
+
+}
+
+void SettingsWindow::handleProfileLoaded(const QString &configName) {
+
+    this->labelProfile->setText(tr("Profile: %1").arg(configName));
+    updateUiFromSettings();
+}
+
+void SettingsWindow::profileTraySwitch(const QString &profileName)
+{
+    DEBUG_LOW_LEVEL << Q_FUNC_INFO << "switch to" << profileName;
+    profileSwitchCombobox(profileName);
+    return;
+}
+
+void SettingsWindow::profileSwitchCombobox(QString profile)
+{
+    int index = ui->comboBox_Profiles->findText(profile);
+    ui->comboBox_Profiles->setCurrentIndex(index);
+}
+
+void SettingsWindow::profileNew()
+{
+    DEBUG_LOW_LEVEL << Q_FUNC_INFO;
+
+    QString profileName = tr("New profile");
+
+    if(ui->comboBox_Profiles->findText(profileName) != -1){
+        int i = 1;
+        while(ui->comboBox_Profiles->findText(profileName +" "+ QString::number(i)) != -1){
+            i++;
+        }
+        profileName += + " " + QString::number(i);
+    }
+
+    ui->comboBox_Profiles->insertItem(0, profileName);
+    ui->comboBox_Profiles->setCurrentIndex(0);
+
+    ui->comboBox_Profiles->lineEdit()->selectAll();
+    ui->comboBox_Profiles->lineEdit()->setFocus(Qt::MouseFocusReason);
+}
+
+void SettingsWindow::profileResetToDefaultCurrent()
+{
+    DEBUG_LOW_LEVEL << Q_FUNC_INFO;
+
+    Settings::resetDefaults();
+
+    // By default backlight is enabled, but make it same as current backlight status for usability purposes
+    Settings::setIsBacklightEnabled(m_backlightStatus != Backlight::StatusOff);
+
+    // Update settings
+    updateUiFromSettings();
+}
+
+void SettingsWindow::profileDeleteCurrent()
+{
+    DEBUG_LOW_LEVEL << Q_FUNC_INFO;
+
+    if(ui->comboBox_Profiles->count() <= 1){
+        qWarning() << "void MainWindow::profileDeleteCurrent(): profiles count ==" << ui->comboBox_Profiles->count();
+        return;
+    }
+
+    // Delete settings file
+    Settings::removeCurrentProfile();
+    // Remove from combobox
+    ui->comboBox_Profiles->removeItem(ui->comboBox_Profiles->currentIndex());
+}
+
+void SettingsWindow::profilesLoadAll()
+{
+    QStringList profiles = Settings::findAllProfiles();
+
+    DEBUG_LOW_LEVEL << Q_FUNC_INFO << "found profiles:" << profiles;
+
+
+    disconnect(ui->comboBox_Profiles, SIGNAL(currentIndexChanged(QString)), this, SLOT(profileSwitch(QString)));
+
+    for (int i = 0; i < profiles.count(); i++)
+    {
+        if (ui->comboBox_Profiles->findText(profiles.at(i)) == -1)
+            ui->comboBox_Profiles->addItem(profiles.at(i));
+    }
+
+    connect(ui->comboBox_Profiles, SIGNAL(currentIndexChanged(QString)), this, SLOT(profileSwitch(QString)));
+}
+
+void SettingsWindow::settingsProfileChanged_UpdateUI(const QString &profileName)
+{
+    DEBUG_LOW_LEVEL << Q_FUNC_INFO;
+
+    setWindowTitle(tr("Prismatik: %1").arg(profileName));
+
+    if (m_backlightStatus == Backlight::StatusOn && m_trayIcon!=NULL)
+        m_trayIcon->updateProfiles();
+
+    if(ui->comboBox_Profiles->count() > 1){
+        ui->pushButton_DeleteProfile->setEnabled(true);
+    }else{
+        ui->pushButton_DeleteProfile->setEnabled(false);
+    }
+}
+
+// ----------------------------------------------------------------------------
+
+void SettingsWindow::initPixmapCache()
+{
+    m_pixmapCache.insert("lock16", new QPixmap(QPixmap(":/icons/lock.png").scaledToWidth(16, Qt::SmoothTransformation)) );
+    m_pixmapCache.insert("on16", new QPixmap(QPixmap(":/icons/on.png").scaledToWidth(16, Qt::SmoothTransformation)) );
+    m_pixmapCache.insert("off16", new QPixmap(QPixmap(":/icons/off.png").scaledToWidth(16, Qt::SmoothTransformation)) );
+    m_pixmapCache.insert("error16", new QPixmap(QPixmap(":/icons/error.png").scaledToWidth(16, Qt::SmoothTransformation)) );
+}
+
+//void SettingsWindow::handleConnectedDeviceChange(const SupportedDevices::DeviceType deviceType) {
+//    this->labelDevice->setText(tr("Device: %1").arg(Settings::getConnectedDeviceName()));
+//    updateUiFromSettings();
+//}
+
+// ----------------------------------------------------------------------------
+// Translate GUI
+// ----------------------------------------------------------------------------
+
+void SettingsWindow::initLanguages()
+{
+    DEBUG_LOW_LEVEL << Q_FUNC_INFO;
+
+    ui->comboBox_Language->clear();
+    ui->comboBox_Language->addItem(tr("System default"));
+    ui->comboBox_Language->addItem("English");
+    ui->comboBox_Language->addItem("Russian");
+    ui->comboBox_Language->addItem("Ukrainian");
+
+    int langIndex = 0; // "System default"
+    QString langSaved = Settings::getLanguage();
+    if(langSaved != "<System>"){
+        langIndex = ui->comboBox_Language->findText(langSaved);
+    }
+    ui->comboBox_Language->setCurrentIndex(langIndex);
+
+    m_translator = NULL;
+}
+
+void SettingsWindow::loadTranslation(const QString & language)
+{
+    DEBUG_LOW_LEVEL << Q_FUNC_INFO << language;
+
+    Settings::setLanguage(language);
+
+    QString locale = QLocale::system().name();
+
+    // add translation to Lightpack.pro TRANSLATIONS
+    // lupdate Lightpack.pro
+    // open linguist and translate application
+    // lrelease Lightpack.pro
+    // add new language to LightpackResources.qrc :/translations/
+    // add new language to MainWindow::initLanguages() function
+    // and only when all this done - append new line
+    // locale - name of translation binary file form resources: %locale%.qm
+    if(ui->comboBox_Language->currentIndex() == 0 /* System */){
+        DEBUG_LOW_LEVEL << "System locale" << locale;
+        Settings::setLanguage(SettingsScope::Main::LanguageDefault);
+    }
+    else if (language == "English") locale = "en_EN"; // :/translations/en_EN.qm
+    else if (language == "Russian") locale = "ru_RU"; // :/translations/ru_RU.qm
+    else if (language == "Ukrainian") locale = "uk_UA"; // :/translations/uk_UA.qm
+    // append line for new language/locale here
+    else {
+        qWarning() << "Language" << language << "not found. Set to default" << SettingsScope::Main::LanguageDefault;
+        DEBUG_LOW_LEVEL << "System locale" << locale;
+
+        Settings::setLanguage(SettingsScope::Main::LanguageDefault);
+    }
+
+    QString pathToLocale = QString(":/translations/") + locale;
+
+    if(m_translator != NULL){
+        qApp->removeTranslator(m_translator);
+        delete m_translator;
+        m_translator = NULL;
+    }
+
+    if(locale == "en_EN" /* default no need to translate */){
+        DEBUG_LOW_LEVEL << "Translation removed, using default locale" << locale;
+        return;
+    }
+
+    m_translator = new QTranslator();
+    if(m_translator->load(pathToLocale)){
+        DEBUG_LOW_LEVEL << Q_FUNC_INFO << "Load translation for locale" << locale;
+        qApp->installTranslator(m_translator);
+    }else{
+        qWarning() << "Fail load translation for locale" << locale << "pathToLocale" << pathToLocale;
+    }
+}
+
+// ----------------------------------------------------------------------------
+// Start grab speed tests
+// ----------------------------------------------------------------------------
+
+void SettingsWindow::startTestsClick()
+{
+    // While testing this function freezes GUI
+    m_speedTest->start();
+}
+
+// ----------------------------------------------------------------------------
+// Create tray icon
+// ----------------------------------------------------------------------------
+
+void SettingsWindow::createTrayIcon()
+{
+    DEBUG_LOW_LEVEL << Q_FUNC_INFO;
+    m_trayIcon = new SysTrayIcon();
+    connect(m_trayIcon, SIGNAL(quit()), this, SLOT(quit()));
+    connect(m_trayIcon, SIGNAL(showSettings()), this, SLOT(showSettings()));
+    connect(m_trayIcon, SIGNAL(toggleSettings()), this, SLOT(toggleSettings()));
+    connect(m_trayIcon, SIGNAL(backlightOn()), this, SLOT(backlightOn()));
+    connect(m_trayIcon, SIGNAL(backlightOff()), this, SLOT(backlightOff()));
+    connect(m_trayIcon, SIGNAL(profileSwitched(QString)), this, SLOT(profileTraySwitch(QString)));
+
+    m_trayIcon->init();
+    connect(this, SIGNAL(backlightStatusChanged(int)), this, SLOT(updateTrayAndActionStates()));
+}
+
+void SettingsWindow::updateUiFromSettings()
+{
+    DEBUG_LOW_LEVEL << Q_FUNC_INFO;
+
+    profilesLoadAll();
+
+    ui->comboBox_Profiles->setCurrentIndex(ui->comboBox_Profiles->findText(Settings::getCurrentProfileName()));
+
+    Lightpack::Mode mode = Settings::getLightpackMode();
+    onLightpackModeChanged(mode);
+
+    ui->checkBox_ExpertModeEnabled->setChecked                       (Settings::isExpertModeEnabled());
+
+    ui->checkBox_SendDataOnlyIfColorsChanges->setChecked             (Settings::isSendDataOnlyIfColorsChanges());
+    ui->checkBox_KeepLightsOnAfterExit->setChecked                   (Settings::isKeepLightsOnAfterExit());
+	ui->checkBox_KeepLightsOnAfterLockComputer->setChecked           (Settings::isKeepLightsOnAfterLock());
+    ui->checkBox_PingDeviceEverySecond->setChecked                   (Settings::isPingDeviceEverySecond());
+
+    ui->checkBox_GrabIsAvgColors->setChecked                         (Settings::isGrabAvgColorsEnabled());
+    ui->spinBox_GrabSlowdown->setValue                               (Settings::getGrabSlowdown());
+    ui->spinBox_LuminosityThreshold->setValue                        (Settings::getLuminosityThreshold());
+
+    // Check the selected moodlamp mode (setChecked(false) not working to select another)
+    ui->radioButton_MinimumLuminosity->setChecked                    (Settings::isMinimumLuminosityEnabled());
+    ui->radioButton_LuminosityDeadZone->setChecked                   (!Settings::isMinimumLuminosityEnabled());
+
+    // Check the selected moodlamp mode (setChecked(false) not working to select another)
+    ui->radioButton_ConstantColorMoodLampMode->setChecked            (!Settings::isMoodLampLiquidMode());
+    ui->radioButton_LiquidColorMoodLampMode->setChecked              (Settings::isMoodLampLiquidMode());
+    ui->pushButton_SelectColor->setColor                             (Settings::getMoodLampColor());
+    ui->horizontalSlider_MoodLampSpeed->setValue                     (Settings::getMoodLampSpeed());
+
+    ui->horizontalSlider_DeviceRefreshDelay->setValue                (Settings::getDeviceRefreshDelay());
+    ui->horizontalSlider_DeviceBrightness->setValue                  (Settings::getDeviceBrightness());
+    ui->horizontalSlider_DeviceSmooth->setValue                      (Settings::getDeviceSmooth());
+    ui->horizontalSlider_DeviceColorDepth->setValue                  (Settings::getDeviceColorDepth());
+    ui->doubleSpinBox_DeviceGamma->setValue                          (Settings::getDeviceGamma());
+    ui->horizontalSlider_GammaCorrection->setValue            (floor((Settings::getDeviceGamma() * 100 + 0.5)));
+
+    ui->groupBox_Api->setChecked                                     (Settings::isApiEnabled());
+    ui->lineEdit_ApiPort->setText                    (QString::number(Settings::getApiPort()));
+    ui->lineEdit_ApiKey->setText                                     (Settings::getApiAuthKey());
+    ui->spinBox_LoggingLevel->setValue                               (g_debugLevel);
+
+    switch (Settings::getGrabberType())
+    {
+#ifdef WINAPI_GRAB_SUPPORT
+    case Grab::GrabberTypeWinAPI:
+        ui->radioButton_GrabWinAPI->setChecked(true);
+        break;
+    case Grab::GrabberTypeWinAPIEachWidget:
+        ui->radioButton_GrabWinAPI_EachWidget->setChecked(true);
+        break;
+#endif
+#ifdef D3D9_GRAB_SUPPORT
+    case Grab::GrabberTypeD3D9:
+        ui->radioButton_GrabD3D9->setChecked(true);
+        break;
+#endif
+#ifdef X11_GRAB_SUPPORT
+    case Grab::GrabberTypeX11:
+        ui->radioButton_GrabX11->setChecked(true);
+        break;
+#endif
+#ifdef MAC_OS_CG_GRAB_SUPPORT
+    case Grab::GrabberTypeMacCoreGraphics:
+        ui->radioButton_GrabMacCoreGraphics->setChecked(true);
+        break;
+#endif
+    case Grab::GrabberTypeQtEachWidget:
+        ui->radioButton_GrabQt_EachWidget->setChecked(true);
+        break;
+
+    default:
+        ui->radioButton_GrabQt->setChecked(true);
+    }
+
+#ifdef D3D10_GRAB_SUPPORT
+    ui->checkBox_EnableDx1011Capture->setChecked(Settings::isDx1011GrabberEnabled());
+#endif
+
+    onMoodLampLiquidMode_Toggled(ui->radioButton_LiquidColorMoodLampMode->isChecked());
+    updateExpertModeWidgetsVisibility();
+    onGrabberChanged();
+    settingsProfileChanged_UpdateUI(Settings::getCurrentProfileName());
+}
+
+Grab::GrabberType SettingsWindow::getSelectedGrabberType()
+{
+#ifdef X11_GRAB_SUPPORT
+    if (ui->radioButton_GrabX11->isChecked()) {
+        return Grab::GrabberTypeX11;
+    }
+#endif
+#ifdef WINAPI_GRAB_SUPPORT
+    if (ui->radioButton_GrabWinAPI->isChecked()) {
+        return Grab::GrabberTypeWinAPI;
+    }
+    if (ui->radioButton_GrabWinAPI_EachWidget->isChecked()) {
+        return Grab::GrabberTypeWinAPIEachWidget;
+    }
+#endif
+#ifdef D3D9_GRAB_SUPPORT
+    if (ui->radioButton_GrabD3D9->isChecked()) {
+        return Grab::GrabberTypeD3D9;
+    }
+#endif
+#ifdef MAC_OS_CG_GRAB_SUPPORT
+    if (ui->radioButton_GrabMacCoreGraphics->isChecked()) {
+        return Grab::GrabberTypeMacCoreGraphics;
+    }
+#endif
+
+    if (ui->radioButton_GrabQt_EachWidget->isChecked()) {
+        return Grab::GrabberTypeQtEachWidget;
+    }
+
+    return Grab::GrabberTypeQt;
+}
+
+bool SettingsWindow::isDx1011CaptureEnabled() {
+    return ui->checkBox_EnableDx1011Capture->isChecked();
+}
+
+// ----------------------------------------------------------------------------
+// Quit application
+// ----------------------------------------------------------------------------
+
+void SettingsWindow::quit()
+{
+    if (!ui->checkBox_KeepLightsOnAfterExit->isChecked())
+    {
+        // Process all currently pending signals (which may include updating the color signals)
+        QApplication::processEvents(QEventLoop::AllEvents, 1000);
+
+        emit switchOffLeds();
+        QApplication::processEvents(QEventLoop::AllEvents, 1000);
+    }
+
+    DEBUG_LOW_LEVEL << Q_FUNC_INFO << "trayIcon->hide();";
+
+    if (m_trayIcon!=NULL) {
+        m_trayIcon->hide();
+    }
+
+    DEBUG_LOW_LEVEL << Q_FUNC_INFO << "QApplication::quit();";
+
+    QApplication::quit();
+}
+
+void SettingsWindow::adjustSizeAndMoveCenter()
+{
+    QRect screen = QApplication::desktop()->screenGeometry(this);
+
+    adjustSize();
+    move(screen.width()  / 2 - width()  / 2,
+         screen.height() / 2 - height() / 2);
+    resize(minimumSize());
+}
+
+void SettingsWindow::setFirmwareVersion(const QString &firmwareVersion)
+{
+    DEBUG_LOW_LEVEL << Q_FUNC_INFO;
+
+    this->fimwareVersion = firmwareVersion;
+    versionsUpdate();
+}
+
+void SettingsWindow::versionsUpdate()
+{
+    DEBUG_LOW_LEVEL << Q_FUNC_INFO;
+
+    // Save templete for construct version string
+    QString versionsTemplate = ui->labelVersions->text();
+
+#ifdef GIT_REVISION
+    versionsTemplate = versionsTemplate.arg(
+                QApplication::applicationVersion(),
+                GIT_REVISION,
+                fimwareVersion );
+#else
+    versionsTemplate = versionsTemplate.arg(
+                QApplication::applicationVersion(),
+                "unknown",
+                fimwareVersion );
+    versionsTemplate.remove(QRegExp(" \\([^()]+unknown[^()]+\\)"));
+#endif
+
+    ui->labelVersions->setText( versionsTemplate );
+
+    adjustSize();
+
+    setFixedSize( sizeHint() );
+}
+
+void SettingsWindow::showHelpOf(QObject *object)
+{
+    QCoreApplication::postEvent(object, new QHelpEvent(QEvent::WhatsThis, QPoint(0,0), QCursor::pos()));
+}
+
+void SettingsWindow::on_pushButton_LightpackSmoothnessHelp_clicked()
+{
+    showHelpOf(ui->horizontalSlider_DeviceSmooth);
+}
+
+void SettingsWindow::on_pushButton_LightpackColorDepthHelp_clicked()
+{
+    showHelpOf(ui->horizontalSlider_DeviceColorDepth);
+}
+
+void SettingsWindow::on_pushButton_LightpackRefreshDelayHelp_clicked()
+{
+    showHelpOf(ui->horizontalSlider_DeviceRefreshDelay);
+}
+
+void SettingsWindow::on_pushButton_GammaCorrectionHelp_clicked()
+{
+    showHelpOf(ui->horizontalSlider_GammaCorrection);
+}
+
+void SettingsWindow::on_pushButton_lumosityThresholdHelp_clicked()
+{
+    showHelpOf(ui->horizontalSlider_LuminosityThreshold);
+}
+
+
+bool SettingsWindow::toPriority(Plugin* s1 ,Plugin* s2 )
+{
+    return s1->getPriority() > s2->getPriority();
+}
+
+void SettingsWindow::updatePlugin(QList<Plugin*> plugins)
+{
+    DEBUG_LOW_LEVEL << Q_FUNC_INFO;
+
+
+    _plugins = plugins;
+    // sort priority
+    qSort(_plugins.begin() , _plugins.end(), SettingsWindow::toPriority );
+    ui->list_Plugins->clear();
+    foreach(Plugin* plugin, _plugins){
+        int index = _plugins.indexOf(plugin);
+        QListWidgetItem *item = new QListWidgetItem(getPluginName(plugin));
+        item->setData(Qt::UserRole, index);
+        item->setIcon(plugin->Icon());
+        if (plugin->isEnabled())
+        {
+            item->setCheckState(Qt::Checked);
+        }
+        else
+            item->setCheckState(Qt::Unchecked);
+
+        ui->list_Plugins->addItem(item);
+    }
+
+    ui->pushButton_ReloadPlugins->setEnabled(true);
+
+}
+
+void SettingsWindow::on_list_Plugins_itemClicked(QListWidgetItem* current)
+{
+    DEBUG_LOW_LEVEL << Q_FUNC_INFO;
+
+    bool isEnabled = true;
+
+    if (current->checkState() == Qt::Checked)
+        isEnabled = true;
+    else
+        isEnabled = false;
+
+    int index =current->data(Qt::UserRole).toUInt();
+    if (_plugins[index]->isEnabled() != isEnabled)
+        _plugins[index]->setEnabled(isEnabled);
+
+    pluginSwitch(index);
+}
+
+void SettingsWindow::pluginSwitch(int index)
+{
+    DEBUG_LOW_LEVEL << Q_FUNC_INFO << index;
+
+    if (index == -1)
+    {
+        ui->label_PluginName->setText("");
+        ui->label_PluginAuthor->setText("");
+        ui->label_PluginVersion->setText("");
+        ui->tb_PluginDescription->setText("");
+        ui->label_PluginIcon->setPixmap(QIcon(":/plugin/Plugin.png").pixmap(50,50));
+        return;
+    }
+
+    ui->label_PluginName->setText(_plugins[index]->Name());
+    ui->label_PluginAuthor->setText(_plugins[index]->Author());
+    ui->label_PluginVersion->setText(_plugins[index]->Version());
+    ui->tb_PluginDescription->setText(_plugins[index]->Description());
+    ui->label_PluginIcon->setPixmap(_plugins[index]->Icon().pixmap(50,50));
+
+}
+
+void SettingsWindow::on_pushButton_ReloadPlugins_clicked()
+{
+    foreach(Plugin* plugin, _plugins){
+        plugin->Stop();
+    }
+    ui->list_Plugins->clear();
+    _plugins.clear();
+    ui->pushButton_ReloadPlugins->setEnabled(false);
+    emit reloadPlugins();
+}
+
+void SettingsWindow::MoveUpPlugin() {
+    DEBUG_LOW_LEVEL << Q_FUNC_INFO;
+    int k= ui->list_Plugins->currentRow();
+    if (k==0) return;
+    int n = k-1;
+    QListWidgetItem* pItem = ui->list_Plugins->takeItem(k);
+    ui->list_Plugins->insertItem(n, pItem);
+    ui->list_Plugins->setCurrentRow(n);
+    savePriorityPlugin();
+
+}
+void SettingsWindow::MoveDownPlugin() {
+    DEBUG_LOW_LEVEL << Q_FUNC_INFO;
+    int k= ui->list_Plugins->currentRow();
+    if (k==ui->list_Plugins->count()-1) return;
+    int n = k+1;
+    QListWidgetItem* pItem = ui->list_Plugins->takeItem(k);
+    ui->list_Plugins->insertItem(n, pItem);
+    ui->list_Plugins->setCurrentRow(n);
+    savePriorityPlugin();
+}
+
+void SettingsWindow::savePriorityPlugin()
+{
+    int count = ui->list_Plugins->count();
+    for(int index = 0; index < count; index++)
+    {
+        QListWidgetItem * item = ui->list_Plugins->item(index);
+        int indexPlugin =item->data(Qt::UserRole).toUInt();
+        _plugins[indexPlugin]->setPriority(count - index);
+    }
+}
+
+QString SettingsWindow::getPluginName(const Plugin *plugin) const
+{
+    if (plugin->state() == QProcess::Running) {
+        return plugin->Name().append(" (running)");
+    } else {
+        return plugin->Name().append(" (not running)");
+    }
+}
+
+void SettingsWindow::on_pbRunConfigurationWizard_clicked()
+{
+    getLightpackApp()->free();
+
+#ifdef Q_OS_WIN
+    QString cmdLine;
+    cmdLine.append("\"");
+    cmdLine.append(QApplication::applicationFilePath());
+    cmdLine.append("\"");
+    cmdLine.append(" --wizard");
+    QProcess::startDetached(cmdLine);
+#else
+    QProcess::startDetached(QApplication::applicationFilePath().append(" --wizard"));
+#endif
+
+    quit();
+}
+
+void SettingsWindow::onKeepLightsAfterLock_Toggled(bool isEnabled)
+{
+	Settings::setKeepLightsOnAfterLock(isEnabled);
+}